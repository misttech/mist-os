--- conflicted
+++ resolved
@@ -80,14 +80,9 @@
 pub async fn create_instance_in_collection(
     lifecycle_controller: &fsys::LifecycleControllerProxy,
     parent: &Moniker,
-<<<<<<< HEAD
-    collection: &Name,
-    child_name: &LongName,
-    #[cfg(not(mistos))]
-=======
     collection: &BorrowedName,
     child_name: &BorrowedLongName,
->>>>>>> 0f14a586
+    #[cfg(not(mistos))]
     url: &AbsoluteComponentUrl,
     #[cfg(mistos)]
     url: &BootUrl,
