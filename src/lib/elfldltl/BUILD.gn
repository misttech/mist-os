--- conflicted
+++ resolved
@@ -10,41 +10,6 @@
                        [ "standalone" ] == toolchain_variant.tags
 
 library_headers("headers") {
-<<<<<<< HEAD
-  public_deps = [
-    "//sdk/lib/fit",
-    "//sdk/lib/stdcompat",
-
-    # <lib/elfldltl/memory.h> has #include <fbl/alloc_checker.h>.
-    "//zircon/system/ulib/fbl",
-  ]
-  if (has_fd) {
-    public_deps += [
-      # <lib/elfldltl/mapped-fd-file.h> has #include <lib/fit/result.h>.
-      "//sdk/lib/fit",
-    ]
-  }
-  if ((is_fuchsia || is_mistos) && !is_kernel) {
-    # Make sure that there's no transitive deps on libzircon, so header-only
-    # use of the library doesn't affect dynamic linking dependencies.
-    if (zircon_toolchain == false) {
-      _headers = ""
-    } else {
-      _headers = ":headers"
-    }
-    public_deps += [
-      # <lib/elfldltl/vmo.h> has #include <lib/zx/vmo.h>.
-      "//zircon/system/ulib/zx$_headers",
-    ]
-  }
-  if (is_kernel) {
-    public_deps += [
-      "//zircon/kernel/lib/ktl",
-      "//zircon/kernel/lib/libc",
-    ]
-  }
-
-=======
   # These APIs are close to being universally portable.  They depend only on
   # standard C++20 and <lib/fit/result.h> and rely only on library features
   # available in all environments.  This may include references to container
@@ -52,7 +17,6 @@
   # (without infallible allocation), but using the headers should be compatible
   # as long as the specific functions and classes relying on those library
   # features are not used.
->>>>>>> 002377b1
   headers = [
     "lib/elfldltl/abi-ptr.h",
     "lib/elfldltl/abi-span.h",
@@ -165,12 +129,8 @@
     sources += [ "mapped-fd-file.cc" ]
     deps += [ "//sdk/lib/fit" ]
   }
-<<<<<<< HEAD
+
   if ((is_fuchsia || is_mistos) && !is_kernel) {
-=======
-
-  if (is_fuchsia && !is_kernel) {
->>>>>>> 002377b1
     sources += [
       "mapped-vmo-file.cc",
       "vmar-loader.cc",
