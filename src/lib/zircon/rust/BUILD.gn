<<<<<<< HEAD
# Copyright 2024 Mist Tecnologia LTDA. All rights reserved.
# Copyright 2017 The Fuchsia Authors. All rights reserved.
=======
# Copyright 2024 The Fuchsia Authors. All rights reserved.
>>>>>>> e4452e1b
# Use of this source code is governed by a BSD-style license that can be
# found in the LICENSE file.

import("//build/rust/rustc_library.gni")
<<<<<<< HEAD
import("//build/rust/rustc_test.gni")
import("//build/testing/boot_tests/mistos_unittest_zbi.gni")

_common_sources = [
  # keep-sorted start
  "src/bti.rs",
  "src/channel/io_slice.rs",
  "src/channel/message_buf.rs",
  "src/channel/mod.rs",
  "src/clock.rs",
  "src/clock_update.rs",
  "src/cprng.rs",
  "src/debuglog.rs",
  "src/event.rs",
  "src/eventpair.rs",
  "src/exception.rs",
  "src/fifo.rs",
  "src/futex.rs",
  "src/guest.rs",
  "src/handle.rs",
  "src/info.rs",
  "src/interrupt.rs",
  "src/iommu.rs",
  "src/job.rs",
  "src/lib.rs",
  "src/macros.rs",
  "src/name.rs",
  "src/pager.rs",
  "src/pmt.rs",
  "src/port.rs",
  "src/process.rs",
  "src/profile.rs",
  "src/property.rs",
  "src/resource.rs",
  "src/rights.rs",
  "src/signals.rs",
  "src/socket.rs",
  "src/stream.rs",
  "src/system.rs",
  "src/task.rs",
  "src/thread.rs",
  "src/time.rs",
  "src/vcpu.rs",
  "src/version.rs",
  "src/vmar.rs",
  "src/vmo.rs",
  "src/wait.rs",

  # keep-sorted end
]
_common_deps = [
  "//src/lib/zircon/rust/fuchsia-zircon-status",
  "//third_party/rust_crates:bitflags",
  "//third_party/rust_crates:bstr",
  "//third_party/rust_crates:static_assertions",
  "//third_party/rust_crates:zerocopy",
  "//zircon/vdso:fuchsia-zircon-sys",
]

if (is_fuchsia || is_mistos) {
  rustc_library("fuchsia-zircon") {
    version = "0.3.3"
    edition = "2021"
    sources = _common_sources
    deps = _common_deps
  }
}

# LINT.IfChange
rustc_library("fuchsia-cprng") {
  version = "0.1.1"
  edition = "2021"
  with_unit_tests = true
  visibility = [ ":*" ]
  source_root = "fuchsia-cprng/src/lib.rs"

  sources = [ "fuchsia-cprng/src/lib.rs" ]
}

# LINT.ThenChange(BUILD.bazel)

# Certain tests written as unit tests of fuchsia-zircon make use of other
# crates which themselves depend on fuchsia-zircon. This causes
# fuchsia_zircon::foo to be a different type from crate::foo in the context of
# those unit tests when fuchsia-zircon is built with `with_unit_tests = true`.
#
# Since those tests are really integration tests, we should either move them
# into the "other" crates so that the dependency graph flows in only one
# direction, or simply move those tests into a dedicated target and redesignate
# them as integration tests, which they appear to be.
#
# TODO(https://fxbug.dev/42173139): untangle this web.
rustc_test("fuchsia-zircon-unittests") {
=======

rustc_library("fuchsia-zircon") {
>>>>>>> e4452e1b
  edition = "2021"
  sources = [ "src/lib.rs" ]
  deps = [ "//sdk/rust/zx" ]
}

group("exit_with_code_util") {
  testonly = true
  public_deps = [ "//src/testing/zx-test-util:exit_with_code_util" ]
}

<<<<<<< HEAD
mistos_unittest_zbi("mistos-zircon-cprng-tests") {
  executable_path = "bin/fuchsia_cprng_lib_test"
  test_target_label = ":fuchsia-cprng_test"
  prefix = ""
}

mistos_unittest_zbi("mistos-zircon-unittests") {
  executable_path = "bin/fuchsia_zircon_tests"
  test_target_label = ":fuchsia-zircon-unittests"
  prefix = ""
  deps = [
    ":exit_with_code_util",
    ":sleep_forever_util",
  ]
}

group("tests") {
  testonly = true
  deps = [
    ":fuchsia-zircon-tests",
    "fuchsia-zircon-status:tests",
    "fuchsia-zircon-types:tests",
  ]
  if (is_mistos) {
    deps += [
      ":mistos-zircon-cprng-tests",
      ":mistos-zircon-unittests",
    ]
  }
=======
group("sleep_forever_util") {
  testonly = true
  public_deps = [ "//src/testing/zx-test-util:sleep_forever_util" ]
>>>>>>> e4452e1b
}<|MERGE_RESOLUTION|>--- conflicted
+++ resolved
@@ -1,16 +1,9 @@
-<<<<<<< HEAD
-# Copyright 2024 Mist Tecnologia LTDA. All rights reserved.
-# Copyright 2017 The Fuchsia Authors. All rights reserved.
-=======
 # Copyright 2024 The Fuchsia Authors. All rights reserved.
->>>>>>> e4452e1b
 # Use of this source code is governed by a BSD-style license that can be
 # found in the LICENSE file.
 
 import("//build/rust/rustc_library.gni")
-<<<<<<< HEAD
 import("//build/rust/rustc_test.gni")
-import("//build/testing/boot_tests/mistos_unittest_zbi.gni")
 
 _common_sources = [
   # keep-sorted start
@@ -81,32 +74,6 @@
 rustc_library("fuchsia-cprng") {
   version = "0.1.1"
   edition = "2021"
-  with_unit_tests = true
-  visibility = [ ":*" ]
-  source_root = "fuchsia-cprng/src/lib.rs"
-
-  sources = [ "fuchsia-cprng/src/lib.rs" ]
-}
-
-# LINT.ThenChange(BUILD.bazel)
-
-# Certain tests written as unit tests of fuchsia-zircon make use of other
-# crates which themselves depend on fuchsia-zircon. This causes
-# fuchsia_zircon::foo to be a different type from crate::foo in the context of
-# those unit tests when fuchsia-zircon is built with `with_unit_tests = true`.
-#
-# Since those tests are really integration tests, we should either move them
-# into the "other" crates so that the dependency graph flows in only one
-# direction, or simply move those tests into a dedicated target and redesignate
-# them as integration tests, which they appear to be.
-#
-# TODO(https://fxbug.dev/42173139): untangle this web.
-rustc_test("fuchsia-zircon-unittests") {
-=======
-
-rustc_library("fuchsia-zircon") {
->>>>>>> e4452e1b
-  edition = "2021"
   sources = [ "src/lib.rs" ]
   deps = [ "//sdk/rust/zx" ]
 }
@@ -116,39 +83,7 @@
   public_deps = [ "//src/testing/zx-test-util:exit_with_code_util" ]
 }
 
-<<<<<<< HEAD
-mistos_unittest_zbi("mistos-zircon-cprng-tests") {
-  executable_path = "bin/fuchsia_cprng_lib_test"
-  test_target_label = ":fuchsia-cprng_test"
-  prefix = ""
-}
-
-mistos_unittest_zbi("mistos-zircon-unittests") {
-  executable_path = "bin/fuchsia_zircon_tests"
-  test_target_label = ":fuchsia-zircon-unittests"
-  prefix = ""
-  deps = [
-    ":exit_with_code_util",
-    ":sleep_forever_util",
-  ]
-}
-
-group("tests") {
-  testonly = true
-  deps = [
-    ":fuchsia-zircon-tests",
-    "fuchsia-zircon-status:tests",
-    "fuchsia-zircon-types:tests",
-  ]
-  if (is_mistos) {
-    deps += [
-      ":mistos-zircon-cprng-tests",
-      ":mistos-zircon-unittests",
-    ]
-  }
-=======
 group("sleep_forever_util") {
   testonly = true
   public_deps = [ "//src/testing/zx-test-util:sleep_forever_util" ]
->>>>>>> e4452e1b
 }