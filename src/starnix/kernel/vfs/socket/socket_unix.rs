// Copyright 2022 The Fuchsia Authors. All rights reserved.
// Use of this source code is governed by a BSD-style license that can be
// found in the LICENSE file.

#[cfg(not(feature = "starnix_lite"))]
use crate::bpf::fs::get_bpf_object;
<<<<<<< HEAD
#[cfg(not(feature = "starnix_lite"))]
use crate::bpf::program::LinkedProgram;
=======
>>>>>>> 5d4ffdda
use crate::mm::MemoryAccessorExt;
use crate::task::{CurrentTask, EventHandler, WaitCanceler, WaitQueue, Waiter};
use crate::vfs::buffers::{
    AncillaryData, InputBuffer, MessageQueue, MessageReadInfo, OutputBuffer, UnixControlData,
};
use crate::vfs::socket::{
    AcceptQueue, Socket, SocketAddress, SocketDomain, SocketHandle, SocketMessageFlags, SocketOps,
    SocketPeer, SocketProtocol, SocketShutdownFlags, SocketType, DEFAULT_LISTEN_BACKLOG,
};
use crate::vfs::{
    default_ioctl, CheckAccessReason, FdNumber, FileHandle, FileObject, FsNodeHandle, FsStr,
    LookupContext, Message,
};
use ebpf::{
    BpfProgramContext, BpfValue, CbpfConfig, DataWidth, EbpfProgram, FieldMapping, Packet,
    ProgramArgument, StructMapping, Type,
};
use ebpf_api::{
    get_socket_filter_helpers, PinnedMap, ProgramType, SocketFilterContext, SK_BUF_ID, SK_BUF_TYPE,
    SOCKET_FILTER_CBPF_CONFIG,
};
use starnix_logging::track_stub;
use starnix_sync::{FileOpsCore, LockEqualOrBefore, Locked, Mutex, Unlocked};
use starnix_syscalls::{SyscallArg, SyscallResult, SUCCESS};
use starnix_types::user_buffer::UserBuffer;
use starnix_uapi::errors::{Errno, EACCES, EINTR, EPERM};
use starnix_uapi::file_mode::Access;
use starnix_uapi::open_flags::OpenFlags;
use starnix_uapi::user_address::{UserAddress, UserRef};
use starnix_uapi::vfs::FdEvents;
use starnix_uapi::{
    __sk_buff, errno, error, gid_t, socklen_t, uapi, ucred, uid_t, uref, FIONREAD, SOL_SOCKET,
    SO_ACCEPTCONN, SO_ATTACH_BPF, SO_BROADCAST, SO_ERROR, SO_KEEPALIVE, SO_LINGER, SO_NO_CHECK,
    SO_PASSCRED, SO_PEERCRED, SO_PEERSEC, SO_RCVBUF, SO_REUSEADDR, SO_REUSEPORT, SO_SNDBUF,
};
use std::sync::{Arc, LazyLock};
use zerocopy::IntoBytes;

// From unix.go in gVisor.
const SOCKET_MIN_SIZE: usize = 4 << 10;
const SOCKET_DEFAULT_SIZE: usize = 208 << 10;
const SOCKET_MAX_SIZE: usize = 4 << 20;

/// The data of a socket is stored in the "Inner" struct. Because both ends have separate locks,
/// care must be taken to avoid taking both locks since there is no way to tell what order to
/// take them in.
///
/// When writing, data is buffered in the "other" end of the socket's Inner.MessageQueue:
///
///            UnixSocket end #1          UnixSocket end #2
///            +---------------+          +---------------+
///            |               |          |   +-------+   |
///   Writes -------------------------------->| Inner |------> Reads
///            |               |          |   +-------+   |
///            |   +-------+   |          |               |
///   Reads <------| Inner |<-------------------------------- Writes
///            |   +-------+   |          |               |
///            +---------------+          +---------------+
///
pub struct UnixSocket {
    inner: Mutex<UnixSocketInner>,
}

fn downcast_socket_to_unix(socket: &Socket) -> &UnixSocket {
    // It is a programing error if we are downcasting
    // a different type of socket as sockets from different families
    // should not communicate, so unwrapping here
    // will let us know that.
    socket.downcast_socket::<UnixSocket>().unwrap()
}

enum UnixSocketState {
    /// The socket has not been connected.
    Disconnected,

    /// The socket has had `listen` called and can accept incoming connections.
    Listening(AcceptQueue),

    /// The socket is connected to a peer.
    Connected(SocketHandle),

    /// The socket is closed.
    Closed,
}

struct UnixSocketInner {
    /// The `MessageQueue` that contains messages sent to this socket.
    messages: MessageQueue,

    /// This queue will be notified on reads, writes, disconnects etc.
    waiters: WaitQueue,

    /// The address that this socket has been bound to, if it has been bound.
    address: Option<SocketAddress>,

    /// Whether this end of the socket has been shut down and can no longer receive message. It is
    /// still possible to send messages to the peer, if it exists and hasn't also been shut down.
    is_shutdown: bool,

    /// Whether the peer had unread data when it was closed. In this case, reads should return
    /// ECONNRESET instead of 0 (eof).
    peer_closed_with_unread_data: bool,

    /// See SO_LINGER.
    pub linger: uapi::linger,

    /// See SO_PASSCRED.
    pub passcred: bool,

    /// See SO_BROADCAST.
    pub broadcast: bool,

    /// See SO_NO_CHECK.
    pub no_check: bool,

    /// See SO_REUSEPORT.
    pub reuseport: bool,

    /// See SO_REUSEADDR.
    pub reuseaddr: bool,

    /// See SO_KEEPALIVE.
    pub keepalive: bool,

    /// See SO_ATTACH_BPF.
    #[cfg(not(feature = "starnix_lite"))]
    bpf_program: Option<UnixSocketFilter>,

    /// Unix credentials of the owner of this socket, for SO_PEERCRED.
    credentials: Option<ucred>,

    /// Socket state: a queue if this is a listening socket, or a peer if this is a connected
    /// socket.
    state: UnixSocketState,
}

impl UnixSocket {
    pub fn new(_socket_type: SocketType) -> UnixSocket {
        UnixSocket {
            inner: Mutex::new(UnixSocketInner {
                messages: MessageQueue::new(SOCKET_DEFAULT_SIZE),
                waiters: WaitQueue::default(),
                address: None,
                is_shutdown: false,
                peer_closed_with_unread_data: false,
                linger: uapi::linger::default(),
                passcred: false,
                broadcast: false,
                no_check: false,
                reuseaddr: false,
                reuseport: false,
                keepalive: false,
                #[cfg(not(feature = "starnix_lite"))]
                bpf_program: None,
                credentials: None,
                state: UnixSocketState::Disconnected,
            }),
        }
    }

    /// Creates a pair of connected sockets.
    ///
    /// # Parameters
    /// - `domain`: The domain of the socket (e.g., `AF_UNIX`).
    /// - `socket_type`: The type of the socket (e.g., `SOCK_STREAM`).
    pub fn new_pair(
        current_task: &CurrentTask,
        domain: SocketDomain,
        socket_type: SocketType,
        open_flags: OpenFlags,
    ) -> Result<(FileHandle, FileHandle), Errno> {
        let credentials = current_task.as_ucred();
        let left = Socket::new(current_task, domain, socket_type, SocketProtocol::default())?;
        let right = Socket::new(current_task, domain, socket_type, SocketProtocol::default())?;
        downcast_socket_to_unix(&left).lock().state = UnixSocketState::Connected(right.clone());
        downcast_socket_to_unix(&left).lock().credentials = Some(credentials.clone());
        downcast_socket_to_unix(&right).lock().state = UnixSocketState::Connected(left.clone());
        downcast_socket_to_unix(&right).lock().credentials = Some(credentials);
        let left = Socket::new_file(current_task, left, open_flags);
        let right = Socket::new_file(current_task, right, open_flags);
        Ok((left, right))
    }

    fn connect_stream(
        &self,
        socket: &SocketHandle,
        current_task: &CurrentTask,
        peer: &SocketHandle,
    ) -> Result<(), Errno> {
        // Only hold one lock at a time until we make sure the lock ordering
        // is right: client before listener
        match downcast_socket_to_unix(peer).lock().state {
            UnixSocketState::Listening(_) => {}
            _ => return error!(ECONNREFUSED),
        }

        let mut client = downcast_socket_to_unix(socket).lock();
        match client.state {
            UnixSocketState::Disconnected => {}
            UnixSocketState::Connected(_) => return error!(EISCONN),
            _ => return error!(EINVAL),
        };

        let mut listener = downcast_socket_to_unix(peer).lock();
        // Must check this again because we released the listener lock for a moment
        let queue = match &listener.state {
            UnixSocketState::Listening(queue) => queue,
            _ => return error!(ECONNREFUSED),
        };

        self.check_type_for_connect(socket, peer, &listener.address)?;

        if queue.sockets.len() > queue.backlog {
            return error!(EAGAIN);
        }

        let server =
            Socket::new(current_task, peer.domain, peer.socket_type, SocketProtocol::default())?;
        client.state = UnixSocketState::Connected(server.clone());
        client.credentials = Some(current_task.as_ucred());
        {
            let mut server = downcast_socket_to_unix(&server).lock();
            server.state = UnixSocketState::Connected(socket.clone());
            server.address = listener.address.clone();
            server.messages.set_capacity(listener.messages.capacity())?;
            server.credentials = listener.credentials.clone();
            server.passcred = listener.passcred;
        }

        // We already checked that the socket is in Listening state...but the borrow checker cannot
        // be convinced that it's ok to combine these checks
        let queue = match listener.state {
            UnixSocketState::Listening(ref mut queue) => queue,
            _ => panic!("something changed the server socket state while I held a lock on it"),
        };
        queue.sockets.push_back(server);
        listener.waiters.notify_fd_events(FdEvents::POLLIN);
        Ok(())
    }

    fn connect_datagram(&self, socket: &SocketHandle, peer: &SocketHandle) -> Result<(), Errno> {
        {
            let unix_socket = socket.downcast_socket::<UnixSocket>().unwrap();
            let peer_inner = unix_socket.lock();
            self.check_type_for_connect(socket, peer, &peer_inner.address)?;
        }
        let unix_socket = socket.downcast_socket::<UnixSocket>().unwrap();
        unix_socket.lock().state = UnixSocketState::Connected(peer.clone());
        Ok(())
    }

    pub fn check_type_for_connect(
        &self,
        socket: &Socket,
        peer: &Socket,
        peer_address: &Option<SocketAddress>,
    ) -> Result<(), Errno> {
        if socket.domain != peer.domain || socket.socket_type != peer.socket_type {
            // According to ConnectWithWrongType in accept_bind_test, abstract
            // UNIX domain sockets return ECONNREFUSED rather than EPROTOTYPE.
            if let Some(address) = peer_address {
                if address.is_abstract_unix() {
                    return error!(ECONNREFUSED);
                }
            }
            return error!(EPROTOTYPE);
        }
        Ok(())
    }

    /// Locks and returns the inner state of the Socket.
    fn lock(&self) -> starnix_sync::MutexGuard<'_, UnixSocketInner> {
        self.inner.lock()
    }

    fn is_listening(&self, _socket: &Socket) -> bool {
        matches!(self.lock().state, UnixSocketState::Listening(_))
    }

    fn get_receive_capacity(&self) -> usize {
        self.lock().messages.capacity()
    }

    fn set_receive_capacity(&self, requested_capacity: usize) {
        self.lock().set_capacity(requested_capacity);
    }

    fn get_send_capacity(&self) -> usize {
        let peer = {
            if let Some(peer) = self.lock().peer() {
                peer.clone()
            } else {
                return 0;
            }
        };
        let unix_socket = downcast_socket_to_unix(&peer);
        let capacity = unix_socket.lock().messages.capacity();
        capacity
    }

    fn set_send_capacity(&self, requested_capacity: usize) {
        let peer = {
            if let Some(peer) = self.lock().peer() {
                peer.clone()
            } else {
                return;
            }
        };
        let unix_socket = downcast_socket_to_unix(&peer);
        unix_socket.lock().set_capacity(requested_capacity);
    }

    fn get_linger(&self) -> uapi::linger {
        let inner = self.lock();
        inner.linger
    }

    fn set_linger(&self, linger: uapi::linger) {
        let mut inner = self.lock();
        inner.linger = linger;
    }

    fn get_passcred(&self) -> bool {
        let inner = self.lock();
        inner.passcred
    }

    fn set_passcred(&self, passcred: bool) {
        let mut inner = self.lock();
        inner.passcred = passcred;
    }

    fn get_broadcast(&self) -> bool {
        let inner = self.lock();
        inner.broadcast
    }

    fn set_broadcast(&self, broadcast: bool) {
        let mut inner = self.lock();
        inner.broadcast = broadcast;
    }

    fn get_no_check(&self) -> bool {
        let inner = self.lock();
        inner.no_check
    }

    fn set_no_check(&self, no_check: bool) {
        let mut inner = self.lock();
        inner.no_check = no_check;
    }

    fn get_reuseaddr(&self) -> bool {
        let inner = self.lock();
        inner.reuseaddr
    }

    fn set_reuseaddr(&self, reuseaddr: bool) {
        let mut inner = self.lock();
        inner.reuseaddr = reuseaddr;
    }

    fn get_reuseport(&self) -> bool {
        let inner = self.lock();
        inner.reuseport
    }

    fn set_reuseport(&self, reuseport: bool) {
        let mut inner = self.lock();
        inner.reuseport = reuseport;
    }

    fn get_keepalive(&self) -> bool {
        let inner = self.lock();
        inner.keepalive
    }

    fn set_keepalive(&self, keepalive: bool) {
        let mut inner = self.lock();
        inner.keepalive = keepalive;
    }

    #[cfg(not(feature = "starnix_lite"))]
    fn set_bpf_program(&self, program: Option<UnixSocketFilter>) {
        let mut inner = self.lock();
        inner.bpf_program = program;
    }

    fn peer_cred(&self) -> Option<ucred> {
        let peer = {
            let inner = self.lock();
            inner.peer().cloned()
        };
        if let Some(peer) = peer {
            let unix_socket = downcast_socket_to_unix(&peer);
            let unix_socket = unix_socket.lock();
            unix_socket.credentials.clone()
        } else {
            None
        }
    }

    pub fn bind_socket_to_node(
        &self,
        socket: &SocketHandle,
        address: SocketAddress,
        node: &FsNodeHandle,
    ) -> Result<(), Errno> {
        let unix_socket = downcast_socket_to_unix(socket);
        let mut inner = unix_socket.lock();
        inner.bind(address)?;
        node.set_bound_socket(socket.clone());
        Ok(())
    }
}

impl SocketOps for UnixSocket {
    fn connect(
        &self,
        _locked: &mut Locked<'_, FileOpsCore>,
        socket: &SocketHandle,
        current_task: &CurrentTask,
        peer: SocketPeer,
    ) -> Result<(), Errno> {
        let peer = match peer {
            SocketPeer::Handle(handle) => handle,
            SocketPeer::Address(_) => return error!(EINVAL),
        };
        match socket.socket_type {
            SocketType::Stream | SocketType::SeqPacket => {
                self.connect_stream(socket, current_task, &peer)
            }
            SocketType::Datagram | SocketType::Raw => self.connect_datagram(socket, &peer),
            _ => error!(EINVAL),
        }
    }

    fn listen(
        &self,
        _locked: &mut Locked<'_, FileOpsCore>,
        socket: &Socket,
        backlog: i32,
        credentials: ucred,
    ) -> Result<(), Errno> {
        match socket.socket_type {
            SocketType::Stream | SocketType::SeqPacket => {}
            _ => return error!(EOPNOTSUPP),
        }
        let mut inner = self.lock();
        inner.credentials = Some(credentials);
        let is_bound = inner.address.is_some();
        let backlog = if backlog < 0 { DEFAULT_LISTEN_BACKLOG } else { backlog as usize };
        match &mut inner.state {
            UnixSocketState::Disconnected if is_bound => {
                inner.state = UnixSocketState::Listening(AcceptQueue::new(backlog));
                Ok(())
            }
            UnixSocketState::Listening(queue) => {
                queue.set_backlog(backlog)?;
                Ok(())
            }
            _ => error!(EINVAL),
        }
    }

    fn accept(
        &self,
        _locked: &mut Locked<'_, FileOpsCore>,
        socket: &Socket,
    ) -> Result<SocketHandle, Errno> {
        match socket.socket_type {
            SocketType::Stream | SocketType::SeqPacket => {}
            _ => return error!(EOPNOTSUPP),
        }
        let mut inner = self.lock();
        let queue = match &mut inner.state {
            UnixSocketState::Listening(queue) => queue,
            _ => return error!(EINVAL),
        };
        queue.sockets.pop_front().ok_or_else(|| errno!(EAGAIN))
    }

    fn bind(
        &self,
        _locked: &mut Locked<'_, FileOpsCore>,
        _socket: &Socket,
        _current_task: &CurrentTask,
        socket_address: SocketAddress,
    ) -> Result<(), Errno> {
        match socket_address {
            SocketAddress::Unix(_) => {}
            _ => return error!(EINVAL),
        }
        self.lock().bind(socket_address)
    }

    fn read(
        &self,
        _locked: &mut Locked<'_, FileOpsCore>,
        socket: &Socket,
        _current_task: &CurrentTask,
        data: &mut dyn OutputBuffer,
        flags: SocketMessageFlags,
    ) -> Result<MessageReadInfo, Errno> {
        let info = self.lock().read(data, socket.socket_type, flags)?;
        if info.bytes_read > 0 {
            let peer = {
                let inner = self.lock();
                inner.peer().cloned()
            };
            if let Some(socket) = peer {
                let unix_socket_peer = socket.downcast_socket::<UnixSocket>();
                if let Some(socket) = unix_socket_peer {
                    socket.lock().waiters.notify_fd_events(FdEvents::POLLOUT);
                }
            }
        }
        Ok(info)
    }

    fn write(
        &self,
        locked: &mut Locked<'_, FileOpsCore>,
        socket: &Socket,
        current_task: &CurrentTask,
        data: &mut dyn InputBuffer,
        dest_address: &mut Option<SocketAddress>,
        ancillary_data: &mut Vec<AncillaryData>,
    ) -> Result<usize, Errno> {
        let (connected_peer, local_address, creds) = {
            let inner = self.lock();
            (inner.peer().map(|p| p.clone()), inner.address.clone(), inner.credentials.clone())
        };

        let peer = match (connected_peer, dest_address, socket.socket_type) {
            (Some(peer), None, _) => peer,
            (None, Some(_), SocketType::Stream) => return error!(EOPNOTSUPP),
            (None, Some(_), SocketType::SeqPacket) => return error!(ENOTCONN),
            (Some(_), Some(_), _) => return error!(EISCONN),
            (_, Some(SocketAddress::Unix(ref name)), _) => {
                resolve_unix_socket_address(locked, current_task, name.as_ref())?
            }
            (_, Some(_), _) => return error!(EINVAL),
            (None, None, _) => return error!(ENOTCONN),
        };

        let unix_socket = downcast_socket_to_unix(&peer);
        let mut peer = unix_socket.lock();
        if peer.passcred {
            let creds = creds.unwrap_or_else(|| current_task.as_ucred());
            ancillary_data.push(AncillaryData::Unix(UnixControlData::Credentials(creds)));
        }
        peer.write(locked, current_task, data, local_address, ancillary_data, socket.socket_type)
    }

    fn wait_async(
        &self,
        _locked: &mut Locked<'_, FileOpsCore>,
        _socket: &Socket,
        _current_task: &CurrentTask,
        waiter: &Waiter,
        events: FdEvents,
        handler: EventHandler,
    ) -> WaitCanceler {
        self.lock().waiters.wait_async_fd_events(waiter, events, handler)
    }

    fn query_events(
        &self,
        _locked: &mut Locked<'_, FileOpsCore>,
        _socket: &Socket,
        _current_task: &CurrentTask,
    ) -> Result<FdEvents, Errno> {
        // Note that self.lock() must be dropped before acquiring peer.inner.lock() to avoid
        // potential deadlocks.
        let (mut events, peer) = {
            let inner = self.lock();

            let mut events = FdEvents::empty();
            let local_events = inner.messages.query_events();
            // From our end's message queue we only care about POLLIN (whether we have data stored
            // that's readable). POLLOUT is based on whether the peer end has room in its buffer.
            if local_events.contains(FdEvents::POLLIN) {
                events = FdEvents::POLLIN;
            }

            if inner.is_shutdown {
                events |= FdEvents::POLLIN | FdEvents::POLLOUT | FdEvents::POLLHUP;
            }

            match &inner.state {
                UnixSocketState::Listening(queue) => {
                    if !queue.sockets.is_empty() {
                        events |= FdEvents::POLLIN;
                    }
                }
                UnixSocketState::Closed => {
                    events |= FdEvents::POLLHUP;
                }
                _ => {}
            }

            (events, inner.peer().cloned())
        };

        // Check the peer (outside of our lock) to see if it can accept data written from our end.
        if let Some(peer) = peer {
            let unix_socket = downcast_socket_to_unix(&peer);
            let peer_inner = unix_socket.lock();
            let peer_events = peer_inner.messages.query_events();
            if peer_events.contains(FdEvents::POLLOUT) {
                events |= FdEvents::POLLOUT;
            }
        }

        Ok(events)
    }

    /// Shuts down this socket according to how, preventing any future reads and/or writes.
    ///
    /// Used by the shutdown syscalls.
    fn shutdown(
        &self,
        _locked: &mut Locked<'_, FileOpsCore>,
        _socket: &Socket,
        how: SocketShutdownFlags,
    ) -> Result<(), Errno> {
        let peer = {
            let mut inner = self.lock();
            let peer = inner.peer().ok_or_else(|| errno!(ENOTCONN))?.clone();
            if how.contains(SocketShutdownFlags::READ) {
                inner.shutdown_one_end();
            }
            peer
        };
        if how.contains(SocketShutdownFlags::WRITE) {
            let unix_socket = downcast_socket_to_unix(&peer);
            unix_socket.lock().shutdown_one_end();
        }
        Ok(())
    }

    /// Close this socket.
    ///
    /// Called by SocketFile when the file descriptor that is holding this
    /// socket is closed.
    ///
    /// Close differs from shutdown in two ways. First, close will call
    /// mark_peer_closed_with_unread_data if this socket has unread data,
    /// which changes how read() behaves on that socket. Second, close
    /// transitions the internal state of this socket to Closed, which breaks
    /// the reference cycle that exists in the connected state.
    fn close(&self, _locked: &mut Locked<'_, FileOpsCore>, socket: &Socket) {
        let (maybe_peer, has_unread) = {
            let mut inner = self.lock();
            let maybe_peer = inner.peer().map(Arc::clone);
            inner.shutdown_one_end();
            (maybe_peer, !inner.messages.is_empty())
        };
        // If this is a connected socket type, also shut down the connected peer.
        if socket.socket_type == SocketType::Stream || socket.socket_type == SocketType::SeqPacket {
            if let Some(peer) = maybe_peer {
                let unix_socket = downcast_socket_to_unix(&peer);

                let mut peer_inner = unix_socket.lock();
                if has_unread {
                    peer_inner.peer_closed_with_unread_data = true;
                }
                peer_inner.shutdown_one_end();
            }
        }
        self.lock().state = UnixSocketState::Closed;
    }

    /// Returns the name of this socket.
    ///
    /// The name is derived from the address and domain. A socket
    /// will always have a name, even if it is not bound to an address.
    fn getsockname(
        &self,
        _locked: &mut Locked<'_, FileOpsCore>,
        socket: &Socket,
    ) -> Result<SocketAddress, Errno> {
        let inner = self.lock();
        if let Some(address) = &inner.address {
            Ok(address.clone())
        } else {
            Ok(SocketAddress::default_for_domain(socket.domain))
        }
    }

    /// Returns the name of the peer of this socket, if such a peer exists.
    ///
    /// Returns an error if the socket is not connected.
    fn getpeername(
        &self,
        locked: &mut Locked<'_, FileOpsCore>,
        _socket: &Socket,
    ) -> Result<SocketAddress, Errno> {
        let peer = self.lock().peer().ok_or_else(|| errno!(ENOTCONN))?.clone();
        peer.getsockname(locked)
    }

    fn setsockopt(
        &self,
        _locked: &mut Locked<'_, FileOpsCore>,
        _socket: &Socket,
        current_task: &CurrentTask,
        level: u32,
        optname: u32,
        user_opt: UserBuffer,
    ) -> Result<(), Errno> {
        match level {
            SOL_SOCKET => match optname {
                SO_SNDBUF => {
                    let requested_capacity: socklen_t =
                        current_task.read_object(user_opt.try_into()?)?;
                    // See StreamUnixSocketPairTest.SetSocketSendBuf for why we multiply by 2 here.
                    self.set_send_capacity(requested_capacity as usize * 2);
                }
                SO_RCVBUF => {
                    let requested_capacity: socklen_t =
                        current_task.read_object(user_opt.try_into()?)?;
                    self.set_receive_capacity(requested_capacity as usize);
                }
                SO_LINGER => {
                    let mut linger: uapi::linger =
                        current_task.read_object(user_opt.try_into()?)?;
                    if linger.l_onoff != 0 {
                        linger.l_onoff = 1;
                    }
                    self.set_linger(linger);
                }
                SO_PASSCRED => {
                    let passcred: u32 = current_task.read_object(user_opt.try_into()?)?;
                    self.set_passcred(passcred != 0);
                }
                SO_BROADCAST => {
                    let broadcast: u32 = current_task.read_object(user_opt.try_into()?)?;
                    self.set_broadcast(broadcast != 0);
                }
                SO_NO_CHECK => {
                    let no_check: u32 = current_task.read_object(user_opt.try_into()?)?;
                    self.set_no_check(no_check != 0);
                }
                SO_REUSEADDR => {
                    let reuseaddr: u32 = current_task.read_object(user_opt.try_into()?)?;
                    self.set_reuseaddr(reuseaddr != 0);
                }
                SO_REUSEPORT => {
                    let reuseport: u32 = current_task.read_object(user_opt.try_into()?)?;
                    self.set_reuseport(reuseport != 0);
                }
                SO_KEEPALIVE => {
                    let keepalive: u32 = current_task.read_object(user_opt.try_into()?)?;
                    self.set_keepalive(keepalive != 0);
                }
<<<<<<< HEAD
=======
                SO_ATTACH_BPF => {
                    let fd: FdNumber = current_task.read_object(user_opt.try_into()?)?;
                    let object = get_bpf_object(current_task, fd)?;
                    let program = object.as_program()?;
>>>>>>> 5d4ffdda

                SO_ATTACH_BPF => {
                    #[cfg(not(feature = "starnix_lite"))]
                    {
                        let fd: FdNumber = task.read_object(user_opt.try_into()?)?;
                        let object = get_bpf_object(task, fd)?;
                        let program = object.as_program()?;

                        let linked_program = program.link(
                            ProgramType::SocketFilter,
                            &[SK_BUF_MAPPING.clone()],
                            &get_socket_filter_helpers::<UnixSocketEbpfContext>()[..],
                        )?;

                        self.set_bpf_program(Some(linked_program));
                    }

                    #[cfg(feature = "starnix_lite")]
                    return error!(ENOPROTOOPT);
                }
                _ => return error!(ENOPROTOOPT),
            },
            _ => return error!(ENOPROTOOPT),
        }
        Ok(())
    }

    fn getsockopt(
        &self,
        _locked: &mut Locked<'_, FileOpsCore>,
        socket: &Socket,
        level: u32,
        optname: u32,
        _optlen: u32,
    ) -> Result<Vec<u8>, Errno> {
        let opt_value = match level {
            SOL_SOCKET => match optname {
                SO_PEERCRED => self
                    .peer_cred()
                    .unwrap_or(ucred { pid: 0, uid: uid_t::MAX, gid: gid_t::MAX })
                    .as_bytes()
                    .to_owned(),
                SO_PEERSEC => "unconfined".as_bytes().to_vec(),
                SO_ACCEPTCONN =>
                {
                    #[allow(clippy::bool_to_int_with_if)]
                    if self.is_listening(socket) { 1u32 } else { 0u32 }.to_ne_bytes().to_vec()
                }
                SO_SNDBUF => (self.get_send_capacity() as socklen_t).to_ne_bytes().to_vec(),
                SO_RCVBUF => (self.get_receive_capacity() as socklen_t).to_ne_bytes().to_vec(),
                SO_LINGER => self.get_linger().as_bytes().to_vec(),
                SO_PASSCRED => (self.get_passcred() as u32).as_bytes().to_vec(),
                SO_BROADCAST => (self.get_broadcast() as u32).as_bytes().to_vec(),
                SO_NO_CHECK => (self.get_no_check() as u32).as_bytes().to_vec(),
                SO_REUSEADDR => (self.get_reuseaddr() as u32).as_bytes().to_vec(),
                SO_REUSEPORT => (self.get_reuseport() as u32).as_bytes().to_vec(),
                SO_KEEPALIVE => (self.get_keepalive() as u32).as_bytes().to_vec(),
                SO_ERROR => (0u32).as_bytes().to_vec(),
                _ => return error!(ENOPROTOOPT),
            },
            _ => return error!(ENOPROTOOPT),
        };
        Ok(opt_value)
    }

    fn ioctl(
        &self,
        locked: &mut Locked<'_, Unlocked>,
        socket: &Socket,
        file: &FileObject,
        current_task: &CurrentTask,
        request: u32,
        arg: SyscallArg,
    ) -> Result<SyscallResult, Errno> {
        let user_addr = UserAddress::from(arg);
        match request {
            FIONREAD if socket.socket_type == SocketType::Stream => {
                let length: i32 =
                    self.lock().messages.len().try_into().map_err(|_| errno!(EINVAL))?;
                current_task.write_object(UserRef::<i32>::new(user_addr), &length)?;
                Ok(SUCCESS)
            }
            _ => default_ioctl(file, locked, current_task, request, arg),
        }
    }
}

impl UnixSocketInner {
    pub fn bind(&mut self, socket_address: SocketAddress) -> Result<(), Errno> {
        if self.address.is_some() {
            return error!(EINVAL);
        }
        self.address = Some(socket_address);
        Ok(())
    }

    fn set_capacity(&mut self, requested_capacity: usize) {
        let capacity = requested_capacity.clamp(SOCKET_MIN_SIZE, SOCKET_MAX_SIZE);
        let capacity = std::cmp::max(capacity, self.messages.len());
        // We have validated capacity sufficiently that set_capacity should always succeed.
        self.messages.set_capacity(capacity).unwrap();
    }

    /// Returns the socket that is connected to this socket, if such a peer exists. Returns
    /// ENOTCONN otherwise.
    fn peer(&self) -> Option<&SocketHandle> {
        match &self.state {
            UnixSocketState::Connected(peer) => Some(peer),
            _ => None,
        }
    }

    /// Reads the the contents of this socket into `InputBuffer`.
    ///
    /// Will stop reading if a message with ancillary data is encountered (after the message with
    /// ancillary data has been read).
    ///
    /// # Parameters
    /// - `data`: The `OutputBuffer` to write the data to.
    ///
    /// Returns the number of bytes that were read into the buffer, and any ancillary data that was
    /// read from the socket.
    fn read(
        &mut self,
        data: &mut dyn OutputBuffer,
        socket_type: SocketType,
        flags: SocketMessageFlags,
    ) -> Result<MessageReadInfo, Errno> {
        if self.peer_closed_with_unread_data {
            return error!(ECONNRESET);
        }
        let mut info = if socket_type == SocketType::Stream {
            if data.available() == 0 {
                return Ok(MessageReadInfo::default());
            }

            if flags.contains(SocketMessageFlags::PEEK) {
                self.messages.peek_stream(data)?
            } else {
                self.messages.read_stream(data)?
            }
        } else if flags.contains(SocketMessageFlags::PEEK) {
            self.messages.peek_datagram(data)?
        } else {
            self.messages.read_datagram(data)?
        };
        if info.message_length == 0 && !self.is_shutdown {
            return error!(EAGAIN);
        }

        // Remove any credentials message, so that it can be moved to the front if passcred is
        // enabled, or simply be removed if passcred is not enabled.
        let creds_message;
        if let Some(index) = info
            .ancillary_data
            .iter()
            .position(|m| matches!(m, AncillaryData::Unix(UnixControlData::Credentials { .. })))
        {
            creds_message = info.ancillary_data.remove(index)
        } else {
            // If passcred is enabled credentials are returned even if they were not sent.
            creds_message = AncillaryData::Unix(UnixControlData::unknown_creds());
        }
        if self.passcred {
            // Allow credentials to take priority if they are enabled, so insert at 0.
            info.ancillary_data.insert(0, creds_message);
        }

        Ok(info)
    }

    /// Writes the the contents of `InputBuffer` into this socket.
    ///
    /// # Parameters
    /// - `data`: The `InputBuffer` to read the data from.
    /// - `ancillary_data`: Any ancillary data to write to the socket. Note that the ancillary data
    ///                     will only be written if the entirety of the requested write completes.
    ///
    /// Returns the number of bytes that were written to the socket.
    fn write(
        &mut self,
        _locked: &mut Locked<'_, FileOpsCore>,
        _current_task: &CurrentTask,
        data: &mut dyn InputBuffer,
        address: Option<SocketAddress>,
        ancillary_data: &mut Vec<AncillaryData>,
        socket_type: SocketType,
    ) -> Result<usize, Errno> {
        if self.is_shutdown {
            return error!(EPIPE);
        }

        #[cfg(not(feature = "starnix_lite"))]
        let filter = |mut message: Message| {
            let Some(bpf_program) = self.bpf_program.as_ref() else {
                return Some(message);
            };
            let mut context = UnixSocketEbpfHelpersContext {};

            // TODO(https://fxbug.dev/385015056): Fill in SkBuf.
            let mut sk_buf = SkBuf::default();

            let s = bpf_program.run(&mut context, &mut sk_buf);
            if s == 0 {
                None
            } else {
                message.truncate(s as usize);
                Some(message)
            }
        };

        #[cfg(feature = "starnix_lite")]
        let filter = |_message: Message| None;

        let bytes_written = if socket_type == SocketType::Stream {
            self.messages.write_stream_with_filter(data, address, ancillary_data, filter)?
        } else {
            self.messages.write_datagram_with_filter(data, address, ancillary_data, filter)?
        };
        if bytes_written > 0 {
            self.waiters.notify_fd_events(FdEvents::POLLIN);
        }
        Ok(bytes_written)
    }

    fn shutdown_one_end(&mut self) {
        self.is_shutdown = true;
        self.waiters.notify_fd_events(FdEvents::POLLIN | FdEvents::POLLOUT | FdEvents::POLLHUP);
    }
}

pub fn resolve_unix_socket_address<L>(
    locked: &mut Locked<'_, L>,
    current_task: &CurrentTask,
    name: &FsStr,
) -> Result<SocketHandle, Errno>
where
    L: LockEqualOrBefore<FileOpsCore>,
{
    if name[0] == b'\0' {
        current_task.abstract_socket_namespace.lookup(name)
    } else {
        let mut context = LookupContext::default();
        let (parent, basename) =
            current_task.lookup_parent_at(locked, &mut context, FdNumber::AT_FDCWD, name)?;
        let name =
            parent.lookup_child(locked, current_task, &mut context, basename).map_err(|errno| {
                if matches!(errno.code, EACCES | EPERM | EINTR) {
                    errno
                } else {
                    errno!(ECONNREFUSED)
                }
            })?;
        name.check_access(
            locked,
            current_task,
            Access::WRITE,
            CheckAccessReason::InternalPermissionChecks,
        )?;
        name.entry.node.bound_socket().map(|s| s.clone()).ok_or_else(|| errno!(ECONNREFUSED))
    }
}

// Packet buffer representation used for eBPF filters.
#[repr(C)]
#[derive(Default)]
struct SkBuf {
    // `data` and `data_end` fields in `__sk_buff` are remapped to the 64-bit fields below.
    sk_buff: __sk_buff,

    // Actual references to the buffer, remapped from the original 32-bit fields above.
    data: uref<u8>,
    data_end: uref<u8>,
}

impl Packet for &mut SkBuf {
    fn load(&self, _offset: i32, _width: DataWidth) -> Option<BpfValue> {
        // TODO(https://fxbug.dev/385015056): Implement packet access.
        None
    }
}

static SK_BUF_MAPPING: LazyLock<StructMapping> = LazyLock::new(|| StructMapping {
    memory_id: SK_BUF_ID.clone(),
    fields: vec![
        FieldMapping {
            source_offset: std::mem::offset_of!(__sk_buff, data),
            target_offset: std::mem::offset_of!(SkBuf, data),
        },
        FieldMapping {
            source_offset: std::mem::offset_of!(__sk_buff, data_end),
            target_offset: std::mem::offset_of!(SkBuf, data_end),
        },
    ],
});

struct UnixSocketEbpfHelpersContext {}

impl SocketFilterContext for UnixSocketEbpfHelpersContext {
    type SkBuf = SkBuf;
    fn get_socket_uid(&self, _sk_buf: &SkBuf) -> uid_t {
        track_stub!(TODO("https://fxbug.dev/287120494"), "bpf_get_socket_uid");
        0
    }

    fn get_socket_cookie(&self, _sk_buf: &Self::SkBuf) -> u64 {
        track_stub!(TODO("https://fxbug.dev/287120494"), "bpf_get_socket_cookie");
        0
    }
}

impl ProgramArgument for &'_ mut SkBuf {
    fn get_type() -> &'static Type {
        &*SK_BUF_TYPE
    }
}

struct UnixSocketEbpfContext {}
impl BpfProgramContext for UnixSocketEbpfContext {
    type RunContext<'a> = UnixSocketEbpfHelpersContext;
    type Packet<'a> = &'a mut SkBuf;
    type Map = PinnedMap;
    const CBPF_CONFIG: &'static CbpfConfig = &SOCKET_FILTER_CBPF_CONFIG;
}

type UnixSocketFilter = EbpfProgram<UnixSocketEbpfContext>;

#[cfg(test)]
mod tests {
    use super::*;
    use crate::mm::MemoryAccessor;
    use crate::testing::*;

    #[::fuchsia::test]
    async fn test_socket_send_capacity() {
        let (_kernel, current_task, mut locked) = create_kernel_task_and_unlocked();
        let socket = Socket::new(
            &current_task,
            SocketDomain::Unix,
            SocketType::Stream,
            SocketProtocol::default(),
        )
        .expect("Failed to create socket.");
        socket
            .bind(&mut locked, &current_task, SocketAddress::Unix(b"\0".into()))
            .expect("Failed to bind socket.");
        socket.listen(&mut locked, &current_task, 10).expect("Failed to listen.");
        let connecting_socket = Socket::new(
            &current_task,
            SocketDomain::Unix,
            SocketType::Stream,
            SocketProtocol::default(),
        )
        .expect("Failed to connect socket.");
        connecting_socket
            .connect(&mut locked, &current_task, SocketPeer::Handle(socket.clone()))
            .expect("Failed to connect socket.");
        assert_eq!(Ok(FdEvents::POLLIN), socket.query_events(&mut locked, &current_task));
        let server_socket = socket.accept(&mut locked).unwrap();

        let opt_size = std::mem::size_of::<socklen_t>();
        let user_address =
            map_memory(&mut locked, &current_task, UserAddress::default(), opt_size as u64);
        let send_capacity: socklen_t = 4 * 4096;
        current_task.write_memory(user_address, &send_capacity.to_ne_bytes()).unwrap();
        let user_buffer = UserBuffer { address: user_address, length: opt_size };
        server_socket
            .setsockopt(&mut locked, &current_task, SOL_SOCKET, SO_SNDBUF, user_buffer)
            .unwrap();

        let opt_bytes = server_socket.getsockopt(&mut locked, SOL_SOCKET, SO_SNDBUF, 0).unwrap();
        let retrieved_capacity = socklen_t::from_ne_bytes(opt_bytes.try_into().unwrap());
        // Setting SO_SNDBUF actually sets it to double the size
        assert_eq!(2 * send_capacity, retrieved_capacity);
    }
}<|MERGE_RESOLUTION|>--- conflicted
+++ resolved
@@ -4,11 +4,7 @@
 
 #[cfg(not(feature = "starnix_lite"))]
 use crate::bpf::fs::get_bpf_object;
-<<<<<<< HEAD
 #[cfg(not(feature = "starnix_lite"))]
-use crate::bpf::program::LinkedProgram;
-=======
->>>>>>> 5d4ffdda
 use crate::mm::MemoryAccessorExt;
 use crate::task::{CurrentTask, EventHandler, WaitCanceler, WaitQueue, Waiter};
 use crate::vfs::buffers::{
@@ -766,19 +762,12 @@
                     let keepalive: u32 = current_task.read_object(user_opt.try_into()?)?;
                     self.set_keepalive(keepalive != 0);
                 }
-<<<<<<< HEAD
-=======
-                SO_ATTACH_BPF => {
-                    let fd: FdNumber = current_task.read_object(user_opt.try_into()?)?;
-                    let object = get_bpf_object(current_task, fd)?;
-                    let program = object.as_program()?;
->>>>>>> 5d4ffdda
 
                 SO_ATTACH_BPF => {
                     #[cfg(not(feature = "starnix_lite"))]
                     {
-                        let fd: FdNumber = task.read_object(user_opt.try_into()?)?;
-                        let object = get_bpf_object(task, fd)?;
+                        let fd: FdNumber = current_task.read_object(user_opt.try_into()?)?;
+                        let object = get_bpf_object(current_task, fd)?;
                         let program = object.as_program()?;
 
                         let linked_program = program.link(
