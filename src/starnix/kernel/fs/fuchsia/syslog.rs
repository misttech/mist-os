// Copyright 2021 The Fuchsia Authors. All rights reserved.
// Use of this source code is governed by a BSD-style license that can be
// found in the LICENSE file.

use crate::task::CurrentTask;
use crate::vfs::buffers::{InputBuffer, OutputBuffer};
use crate::vfs::{
    default_ioctl, fileops_impl_nonseekable, fileops_impl_noop_sync, Anon, FileHandle, FileObject,
    FileOps,
};
#[cfg(not(feature = "starnix_lite"))]
use starnix_logging::log_info;
use starnix_sync::{FileOpsCore, Locked, Unlocked};
use starnix_syscalls::{SyscallArg, SyscallResult};
use starnix_uapi::errors::Errno;
use starnix_uapi::open_flags::OpenFlags;

pub struct SyslogFile;

impl SyslogFile {
    pub fn new_file(current_task: &CurrentTask) -> FileHandle {
        Anon::new_file(current_task, Box::new(SyslogFile), OpenFlags::RDWR, "[fuchsia:syslog]")
    }
}

impl FileOps for SyslogFile {
    fileops_impl_nonseekable!();
    fileops_impl_noop_sync!();

    fn write(
        &self,
        _locked: &mut Locked<'_, FileOpsCore>,
        _file: &FileObject,
        _current_task: &CurrentTask,
        offset: usize,
        data: &mut dyn InputBuffer,
    ) -> Result<usize, Errno> {
        debug_assert!(offset == 0);
        data.read_each(&mut |bytes| {
<<<<<<< HEAD
            #[cfg(not(feature = "starnix_lite"))]
            log_info!(tag = "stdio", "{}", String::from_utf8_lossy(bytes));
            #[cfg(feature = "starnix_lite")]
            print!("{}", String::from_utf8_lossy(bytes));
=======
            log_info!(tag = "stdio"; "{}", String::from_utf8_lossy(bytes));
>>>>>>> 869c0340
            Ok(bytes.len())
        })
    }

    fn read(
        &self,
        _locked: &mut Locked<'_, FileOpsCore>,
        _file: &FileObject,
        _current_task: &CurrentTask,
        offset: usize,
        _data: &mut dyn OutputBuffer,
    ) -> Result<usize, Errno> {
        debug_assert!(offset == 0);
        Ok(0)
    }

    fn ioctl(
        &self,
        locked: &mut Locked<'_, Unlocked>,
        file: &FileObject,
        current_task: &CurrentTask,
        request: u32,
        arg: SyscallArg,
    ) -> Result<SyscallResult, Errno> {
        default_ioctl(file, locked, current_task, request, arg)
    }
}<|MERGE_RESOLUTION|>--- conflicted
+++ resolved
@@ -37,14 +37,10 @@
     ) -> Result<usize, Errno> {
         debug_assert!(offset == 0);
         data.read_each(&mut |bytes| {
-<<<<<<< HEAD
             #[cfg(not(feature = "starnix_lite"))]
-            log_info!(tag = "stdio", "{}", String::from_utf8_lossy(bytes));
+            log_info!(tag = "stdio"; "{}", String::from_utf8_lossy(bytes));
             #[cfg(feature = "starnix_lite")]
             print!("{}", String::from_utf8_lossy(bytes));
-=======
-            log_info!(tag = "stdio"; "{}", String::from_utf8_lossy(bytes));
->>>>>>> 869c0340
             Ok(bytes.len())
         })
     }
