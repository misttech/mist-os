// Copyright 2022 The Fuchsia Authors. All rights reserved.
// Use of this source code is governed by a BSD-style license that can be
// found in the LICENSE file.

use crate::mm::PAGE_SIZE;
#[cfg(feature = "starnix_lite")]
use crate::task::{ptrace_get_scope, ptrace_set_scope, CurrentTask, NetstackDevicesDirectory};
#[cfg(not(feature = "starnix_lite"))]
use crate::security;
use crate::task::{
    ptrace_get_scope, ptrace_set_scope, CurrentTask, NetstackDevicesDirectory, SeccompAction,
};
use crate::vfs::inotify::InotifyLimits;
use crate::vfs::{
    fs_args, inotify, parse_unsigned_file, BytesFile, BytesFileOps, FileSystemHandle, FsNodeHandle,
    FsNodeInfo, FsNodeOps, FsString, SimpleFileNode, StaticDirectoryBuilder,
};
use starnix_logging::bug_ref;
use starnix_sync::Mutex;
use starnix_uapi::auth::{
    Capabilities, FsCred, CAP_LAST_CAP, CAP_NET_ADMIN, CAP_SYS_ADMIN, CAP_SYS_RESOURCE,
};
use starnix_uapi::errors::Errno;
use starnix_uapi::file_mode::mode;
use starnix_uapi::version::{KERNEL_RELEASE, KERNEL_VERSION};
use starnix_uapi::{errno, error};
use std::borrow::Cow;
use std::sync::atomic::{AtomicI32, AtomicUsize, Ordering};
use uuid::Uuid;

pub fn sysctl_directory(current_task: &CurrentTask, fs: &FileSystemHandle) -> FsNodeHandle {
    let mode = mode!(IFREG, 0o644);
    let mut dir = StaticDirectoryBuilder::new(fs);
    dir.subdir(current_task, "abi", 0o555, |_dir| {
        #[cfg(target_arch = "aarch64")]
        _dir.entry(
            current_task,
            "swp",
            StubSysctl::new_node("/proc/sys/abi/swp", bug_ref!("https://fxbug.dev/322873460")),
            mode,
        );
    });
    dir.subdir(current_task, "kernel", 0o555, |dir| {
        dir.node(
            "cap_last_cap",
            fs.create_node(
                current_task,
                BytesFile::new_node(|| Ok(format!("{}\n", CAP_LAST_CAP))),
                FsNodeInfo::new_factory(mode!(IFREG, 0o444), FsCred::root()),
            ),
        );
        dir.node(
            "core_pattern",
            fs.create_node(
                current_task,
                // TODO(https://fxbug.dev/322873960): Use the core pattern when generating a core dump.
                BytesFile::new_node(b"core".to_vec()),
                FsNodeInfo::new_factory(mode, FsCred::root()),
            ),
        );
        dir.entry(
            current_task,
            "core_pipe_limit",
            StubSysctl::new_node(
                "/proc/sys/kernel/core_pipe_limit",
                bug_ref!("https://fxbug.dev/322873721"),
            ),
            mode,
        );
        dir.entry(
            current_task,
            "dmsg_restrict",
            StubSysctl::new_node(
                "/proc/sys/kernel/dmsg_restrict",
                bug_ref!("https://fxbug.dev/322874424"),
            ),
            mode,
        );
        dir.entry(
            current_task,
            "domainname",
            StubSysctl::new_node(
                "/proc/sys/kernel/domainname",
                bug_ref!("https://fxbug.dev/322873722"),
            ),
            mode,
        );
        dir.entry(
            current_task,
            "hostname",
            StubSysctl::new_node(
                "/proc/sys/kernel/hostname",
                bug_ref!("https://fxbug.dev/322873462"),
            ),
            mode,
        );
        dir.entry(
            current_task,
            "hung_task_check_count",
            StubSysctl::new_node(
                "/proc/sys/kernel/hung_task_check_count",
                bug_ref!("https://fxbug.dev/322874644"),
            ),
            mode,
        );
        dir.entry(
            current_task,
            "hung_task_panic",
            StubSysctl::new_node(
                "/proc/sys/kernel/hung_task_panic",
                bug_ref!("https://fxbug.dev/322874332"),
            ),
            mode,
        );
        //
        dir.entry(
            current_task,
            "hung_task_timeout_secs",
            StubSysctl::new_node(
                "/proc/sys/kernel/hung_task_timeout_secs",
                bug_ref!("https://fxbug.dev/322873962"),
            ),
            mode,
        );
        dir.entry(
            current_task,
            "hung_task_warnings",
            StubSysctl::new_node(
                "/proc/sys/kernel/hung_task_warnings",
                bug_ref!("https://fxbug.dev/322873740"),
            ),
            mode,
        );
        dir.entry(
            current_task,
            "io_uring_disabled",
            SystemLimitFile::<IoUringDisabled>::new_node(),
            mode,
        );
        dir.entry(
            current_task,
            "io_uring_group",
            SystemLimitFile::<IoUringGroup>::new_node(),
            mode,
        );
        dir.entry(
            current_task,
            "modprobe",
            StubSysctl::new_node(
                "/proc/sys/kernel/modprobe",
                bug_ref!("https://fxbug.dev/322874334"),
            ),
            mode,
        );
        dir.entry(
            current_task,
            "modules_disabled",
            StubSysctl::new_node(
                "/proc/sys/kernel/modules_disabled",
                bug_ref!("https://fxbug.dev/322874489"),
            ),
            mode,
        );
        dir.node(
            "osrelease",
            fs.create_node(
                current_task,
                BytesFile::new_node(b"5.10.199-starnix".to_vec()),
                FsNodeInfo::new_factory(mode, FsCred::root()),
            ),
        );
        dir.entry(
            current_task,
            "panic_on_oops",
            StubSysctl::new_node(
                "/proc/sys/kernel/panic_on_oops",
                bug_ref!("https://fxbug.dev/322874296"),
            ),
            mode,
        );
        dir.entry(
            current_task,
            "perf_cpu_time_max_percent",
            StubSysctl::new_node(
                "/proc/sys/kernel/perf_cpu_time_max_percent",
                bug_ref!("https://fxbug.dev/322873262"),
            ),
            mode,
        );
        dir.entry(
            current_task,
            "perf_event_max_sample_rate",
            StubSysctl::new_node(
                "/proc/sys/kernel/perf_event_max_sample_rate",
                bug_ref!("https://fxbug.dev/322874604"),
            ),
            mode,
        );
        dir.entry(
            current_task,
            "perf_event_mlock_kb",
            StubSysctl::new_node(
                "/proc/sys/kernel/perf_event_mlock_kb",
                bug_ref!("https://fxbug.dev/322873800"),
            ),
            mode,
        );
        dir.entry(
            current_task,
            "perf_event_paranoid",
            StubSysctl::new_node(
                "/proc/sys/kernel/perf_event_paranoid",
                bug_ref!("https://fxbug.dev/322873896"),
            ),
            mode,
        );
        dir.entry(
            current_task,
            "randomize_va_space",
            StubSysctl::new_node(
                "/proc/sys/kernel/randomize_va_space",
                bug_ref!("https://fxbug.dev/322873202"),
            ),
            mode,
        );
        dir.entry(
            current_task,
            "sched_child_runs_first",
            StubSysctl::new_node(
                "/proc/sys/kernel/sched_child_runs_first",
                bug_ref!("https://fxbug.dev/322874709"),
            ),
            mode,
        );
        dir.entry(
            current_task,
            "sched_latency_ns",
            StubSysctl::new_node(
                "/proc/sys/kernel/sched_latency_ns",
                bug_ref!("https://fxbug.dev/322874319"),
            ),
            mode,
        );
        dir.entry(
            current_task,
            "sched_rt_period_us",
            StubSysctl::new_node(
                "/proc/sys/kernel/sched_rt_period_us",
                bug_ref!("https://fxbug.dev/322874785"),
            ),
            mode,
        );
        dir.entry(
            current_task,
            "sched_rt_runtime_us",
            StubSysctl::new_node(
                "/proc/sys/kernel/sched_rt_runtime_us",
                bug_ref!("https://fxbug.dev/322874726"),
            ),
            mode,
        );
        dir.entry(
            current_task,
            "sched_schedstats",
            StubSysctl::new_node(
                "/proc/sys/kernel/sched_schedstats",
                bug_ref!("https://fxbug.dev/322874584"),
            ),
            mode,
        );
        dir.entry(
            current_task,
            "sched_tunable_scaling",
            StubSysctl::new_node(
                "/proc/sys/kernel/sched_tunable_scaling",
                bug_ref!("https://fxbug.dev/322874666"),
            ),
            mode,
        );
        dir.entry(
            current_task,
            "sched_wakeup_granularity_ns",
            StubSysctl::new_node(
                "/proc/sys/kernel/sched_wakeup_granularity_ns",
                bug_ref!("https://fxbug.dev/322874525"),
            ),
            mode,
        );
        dir.entry(
            current_task,
            "sysrq",
            StubSysctl::new_node("/proc/sys/kernel/sysrq", bug_ref!("https://fxbug.dev/322874375")),
            mode,
        );
        dir.entry(
            current_task,
            "unprivileged_bpf_disabled",
            UnprivilegedBpfDisabled::new_node(),
            mode,
        );
        dir.entry(current_task, "dmesg_restrict", DmesgRestrict::new_node(), mode);
        dir.entry(
            current_task,
            "kptr_restrict",
            StubSysctl::new_node(
                "/proc/sys/kernel/kptr_restrict",
                bug_ref!("https://fxbug.dev/322873878"),
            ),
            mode,
        );
        dir.node(
            "osrelease",
            fs.create_node(
                current_task,
                BytesFile::new_node(|| Ok(format!("{}\n", KERNEL_RELEASE))),
                FsNodeInfo::new_factory(mode!(IFREG, 0o444), FsCred::root()),
            ),
        );
        dir.node(
            "ostype",
            fs.create_node(
                current_task,
                BytesFile::new_node(b"Linux\n".to_vec()),
                FsNodeInfo::new_factory(mode!(IFREG, 0o444), FsCred::root()),
            ),
        );
        dir.node(
            "overflowuid",
            fs.create_node(
                current_task,
                BytesFile::new_node(b"65534".to_vec()),
                FsNodeInfo::new_factory(mode, FsCred::root()),
            ),
        );
        dir.node(
            "overflowgid",
            fs.create_node(
                current_task,
                BytesFile::new_node(b"65534".to_vec()),
                FsNodeInfo::new_factory(mode, FsCred::root()),
            ),
        );
        dir.node(
            "printk",
            fs.create_node(
                current_task,
                BytesFile::new_node(b"4\t4\t1\t7\n".to_vec()),
                FsNodeInfo::new_factory(mode, FsCred::root()),
            ),
        );
        dir.node(
            "pid_max",
            fs.create_node(
                current_task,
                BytesFile::new_node(b"4194304".to_vec()),
                FsNodeInfo::new_factory(mode, FsCred::root()),
            ),
        );
        dir.subdir(current_task, "random", 0o555, |dir| {
            // Generate random UUID
            let boot_id = Uuid::new_v4().hyphenated().to_string();
            dir.entry(
                current_task,
                "boot_id",
                BytesFile::new_node(boot_id.as_bytes().to_vec()),
                mode,
            );
            dir.entry(
                current_task,
                "entropy_avail",
                BytesFile::new_node(b"256".to_vec()),
                mode!(IFREG, 0o444),
            );
<<<<<<< HEAD
            #[cfg(not(feature = "starnix_lite"))]
            dir.entry(current_task, "actions_logged", SeccompActionsLogged::new_node(), mode);
=======
>>>>>>> 2ffeee2a
        });
        dir.entry(current_task, "tainted", KernelTaintedFile::new_node(), mode);
        #[cfg(not(feature = "starnix_lite"))]
        dir.subdir(current_task, "seccomp", 0o555, |dir| {
            dir.entry(
                current_task,
                "actions_avail",
                BytesFile::new_node(SeccompAction::get_actions_avail_file()),
                mode!(IFREG, 0o444),
            );
            dir.entry(current_task, "actions_logged", SeccompActionsLogged::new_node(), mode);
        });
        dir.subdir(current_task, "yama", 0o555, |dir| {
            dir.entry(current_task, "ptrace_scope", PtraceYamaScope::new_node(), mode);
        });
    });
    dir.node("net", sysctl_net_diretory(current_task, fs));
    dir.node(
        "version",
        fs.create_node(
            current_task,
            BytesFile::new_node(|| Ok(format!("{}\n", KERNEL_VERSION))),
            FsNodeInfo::new_factory(mode!(IFREG, 0o444), FsCred::root()),
        ),
    );
    dir.subdir(current_task, "vm", 0o555, |dir| {
        dir.entry(
            current_task,
            "dirty_background_ratio",
            StubSysctl::new_node(
                "/proc/sys/vm/dirty_background_ratio",
                bug_ref!("https://fxbug.dev/322874492"),
            ),
            mode,
        );
        dir.entry(
            current_task,
            "dirty_expire_centisecs",
            StubSysctl::new_node(
                "/proc/sys/vm/dirty_expire_centisecs",
                bug_ref!("https://fxbug.dev/322874237"),
            ),
            mode,
        );
        dir.entry(
            current_task,
            "drop_caches",
            StubSysctl::new_node(
                "/proc/sys/vm/drop_caches",
                bug_ref!("https://fxbug.dev/322874299"),
            ),
            mode,
        );
        dir.entry(
            current_task,
            "extra_free_kbytes",
            StubSysctl::new_node(
                "/proc/sys/vm/extra_free_kbytes",
                bug_ref!("https://fxbug.dev/322873761"),
            ),
            mode,
        );
        dir.entry(
            current_task,
            "max_map_count",
            StubSysctl::new_node(
                "/proc/sys/vm/max_map_count",
                bug_ref!("https://fxbug.dev/322874684"),
            ),
            mode,
        );
        dir.entry(
            current_task,
            "mmap_min_addr",
            StubSysctl::new_node(
                "/proc/sys/vm/mmap_min_addr",
                bug_ref!("https://fxbug.dev/322874526"),
            ),
            mode,
        );
        dir.entry(
            current_task,
            "mmap_rnd_bits",
            StubSysctl::new_node(
                "/proc/sys/vm/mmap_rnd_bits",
                bug_ref!("https://fxbug.dev/322874505"),
            ),
            mode,
        );
        dir.entry(
            current_task,
            "mmap_rnd_compat_bits",
            StubSysctl::new_node(
                "/proc/sys/vm/mmap_rnd_compat_bits",
                bug_ref!("https://fxbug.dev/322874685"),
            ),
            mode,
        );
        dir.entry(
            current_task,
            "overcommit_memory",
            StubSysctl::new_node(
                "/proc/sys/vm/overcommit_memory",
                bug_ref!("https://fxbug.dev/322874159"),
            ),
            mode,
        );
        dir.entry(
            current_task,
            "page-cluster",
            StubSysctl::new_node(
                "/proc/sys/vm/page-cluster",
                bug_ref!("https://fxbug.dev/322874302"),
            ),
            mode,
        );
        dir.entry(
            current_task,
            "watermark_scale_factor",
            StubSysctl::new_node(
                "/proc/sys/vm/watermark_scale_factor",
                bug_ref!("https://fxbug.dev/322874321"),
            ),
            mode,
        );
    });
    dir.subdir(current_task, "fs", 0o555, |dir| {
        dir.subdir(current_task, "inotify", 0o555, |dir| {
            dir.entry(
                current_task,
                "max_queued_events",
                inotify::InotifyMaxQueuedEvents::new_node(),
                mode,
            );
            dir.entry(
                current_task,
                "max_user_instances",
                inotify::InotifyMaxUserInstances::new_node(),
                mode,
            );
            dir.entry(
                current_task,
                "max_user_watches",
                inotify::InotifyMaxUserWatches::new_node(),
                mode,
            );
        });
        dir.entry(current_task, "pipe-max-size", SystemLimitFile::<PipeMaxSize>::new_node(), mode);
        dir.entry(
            current_task,
            "protected_hardlinks",
            StubSysctl::new_node(
                "/proc/sys/fs/protected_hardlinks",
                bug_ref!("https://fxbug.dev/322874347"),
            ),
            mode,
        );
        dir.entry(
            current_task,
            "protected_symlinks",
            StubSysctl::new_node(
                "/proc/sys/fs/protected_symlinks",
                bug_ref!("https://fxbug.dev/322874764"),
            ),
            mode,
        );
        dir.entry(
            current_task,
            "suid_dumpable",
            StubSysctl::new_node(
                "/proc/sys/fs/suid_dumpable",
                bug_ref!("https://fxbug.dev/322874210"),
            ),
            mode,
        );
        dir.subdir(current_task, "verity", 0o555, |dir| {
            dir.entry(
                current_task,
                "require_signatures",
                VerityRequireSignaturesFile::new_node(),
                mode,
            );
        });
    });
    dir.build(current_task)
}

struct VerityRequireSignaturesFile;

impl VerityRequireSignaturesFile {
    fn new_node() -> impl FsNodeOps {
        BytesFile::new_node(Self)
    }
}

impl BytesFileOps for VerityRequireSignaturesFile {
    fn write(&self, _current_task: &CurrentTask, data: Vec<u8>) -> Result<(), Errno> {
        let state_str = std::str::from_utf8(&data).map_err(|_| errno!(EINVAL))?;
        let clean_state_str = state_str.split('\n').next().unwrap_or("");
        if clean_state_str != "0" {
            return error!(EINVAL);
        }
        Ok(())
    }
    fn read(&self, _current_task: &CurrentTask) -> Result<Cow<'_, [u8]>, Errno> {
        Ok(Cow::Borrowed(&b"0\n"[..]))
    }
}

pub struct SocketLimits {
    /// The maximum backlog size for a socket.
    pub max_connections: AtomicI32,
}

pub struct SystemLimits {
    /// Limits applied to inotify objects.
    pub inotify: InotifyLimits,

    /// Limits applied to socket objects.
    pub socket: SocketLimits,

    /// The maximum size of pipes in the system.
    pub pipe_max_size: AtomicUsize,

    /// Whether IoUring is disabled.
    ///
    ///  0 -> io_uring is enabled (default)
    ///  1 -> io_uring is enabled for processes in the io_uring_group
    ///  2 -> io_uring is disabled
    ///
    /// See https://docs.kernel.org/admin-guide/sysctl/kernel.html#io-uring-disabled
    pub io_uring_disabled: AtomicI32,

    /// If io_uring_disabled is 1, then io_uring is enabled only for processes with CAP_SYS_ADMIN
    /// or that are members of this group.
    ///
    /// See https://docs.kernel.org/admin-guide/sysctl/kernel.html#io-uring-group
    pub io_uring_group: AtomicI32,
}

impl Default for SystemLimits {
    fn default() -> SystemLimits {
        SystemLimits {
            inotify: InotifyLimits {
                max_queued_events: AtomicI32::new(16384),
                max_user_instances: AtomicI32::new(128),
                max_user_watches: AtomicI32::new(1048576),
            },
            socket: SocketLimits { max_connections: AtomicI32::new(4096) },
            pipe_max_size: AtomicUsize::new((*PAGE_SIZE * 256) as usize),
            io_uring_disabled: AtomicI32::new(0),
            io_uring_group: AtomicI32::new(-1),
        }
    }
}

#[derive(Default)]
struct StubSysctl {
    data: Mutex<Vec<u8>>,
}

impl StubSysctl {
    #[track_caller]
    fn new_node(message: &'static str, bug: starnix_logging::BugRef) -> impl FsNodeOps {
        let location = std::panic::Location::caller();
        let file = BytesFile::new(Self::default());
        SimpleFileNode::new(move || {
            starnix_logging::__track_stub_inner(bug, message, None, location);
            Ok(file.clone())
        })
    }

    #[track_caller]
    fn new_node_with_capabilities(
        message: &'static str,
        bug: starnix_logging::BugRef,
        capabilities: Capabilities,
    ) -> impl FsNodeOps {
        let location = std::panic::Location::caller();
        let file = BytesFile::new(Self::default());
        SimpleFileNode::new_with_capabilities(
            move || {
                starnix_logging::__track_stub_inner(bug, message, None, location);
                Ok(file.clone())
            },
            capabilities,
        )
    }
}

impl BytesFileOps for StubSysctl {
    fn write(&self, _current_task: &CurrentTask, data: Vec<u8>) -> Result<(), Errno> {
        *self.data.lock() = data;
        Ok(())
    }
    fn read(&self, _current_task: &CurrentTask) -> Result<Cow<'_, [u8]>, Errno> {
        Ok(self.data.lock().clone().into())
    }
}

pub fn net_directory(current_task: &CurrentTask, fs: &FileSystemHandle) -> FsNodeHandle {
    let mut dir = StaticDirectoryBuilder::new(fs);
    dir.entry(
        current_task,
        "fib_trie",
        StubSysctl::new_node("/proc/net/fib_trie", bug_ref!("https://fxbug.dev/322873635")),
        mode!(IFREG, 0o400),
    );
    dir.entry(
        current_task,
        "if_inet6",
        StubSysctl::new_node("/proc/net/if_inet6", bug_ref!("https://fxbug.dev/322874669")),
        mode!(IFREG, 0o444),
    );
    dir.entry(
        current_task,
        "ip_tables_names",
        BytesFile::new_node(b"nat\nfilter\nmangle\nraw\n".to_vec()),
        mode!(IFREG, 0o644),
    );
    dir.entry(
        current_task,
        "psched",
        StubSysctl::new_node("/proc/net/psched", bug_ref!("https://fxbug.dev/322874710")),
        mode!(IFREG, 0o444),
    );
    dir.entry(
        current_task,
        "xt_qtaguid",
        StubSysctl::new_node("/proc/net/xt_qtaguid", bug_ref!("https://fxbug.dev/322874322")),
        mode!(IFREG, 0o644),
    );
    dir.subdir(current_task, "xt_quota", 0o555, |dir| {
        dir.entry(
            current_task,
            "globalAlert",
            StubSysctl::new_node(
                "/proc/net/xt_quota/globalAlert",
                bug_ref!("https://fxbug.dev/322873636"),
            ),
            mode!(IFREG, 0o444),
        );
    });
    dir.build(current_task)
}

struct KernelTaintedFile;

impl KernelTaintedFile {
    fn new_node() -> impl FsNodeOps {
        BytesFile::new_node(Self)
    }
}

impl BytesFileOps for KernelTaintedFile {
    fn write(&self, _current_task: &CurrentTask, _data: Vec<u8>) -> Result<(), Errno> {
        Ok(())
    }
    fn read(&self, _current_task: &CurrentTask) -> Result<Cow<'_, [u8]>, Errno> {
        Ok(Cow::Borrowed(&b"0\n"[..]))
    }
}

/// Holds the device-specific directories that are found under `/proc/sys/net`.
pub struct ProcSysNetDev {
    /// The `/proc/sys/net/ipv4/{device}/conf` directory.
    ipv4_conf: FsNodeHandle,
    /// The `/proc/sys/net/ipv4/{device}/neigh` directory.
    ipv4_neigh: FsNodeHandle,
    /// The `/proc/sys/net/ipv6/{device}/conf` directory.
    ipv6_conf: FsNodeHandle,
    /// The `/proc/sys/net/ipv6/{device}/neigh` directory.
    ipv6_neigh: FsNodeHandle,
}

impl ProcSysNetDev {
    pub fn new(current_task: &CurrentTask, proc_fs: &FileSystemHandle) -> Self {
        let file_mode = mode!(IFREG, 0o644);
        ProcSysNetDev {
            ipv4_conf: {
                let mut dir = StaticDirectoryBuilder::new(proc_fs);
                dir.entry(
                    current_task,
                    "accept_redirects",
                    StubSysctl::new_node(
                        "/proc/sys/net/ipv4/DEVICE/conf/accept_redirects",
                        bug_ref!("https://fxbug.dev/297439563"),
                    ),
                    file_mode,
                );
                dir.build(current_task)
            },
            ipv4_neigh: {
                let mut dir = StaticDirectoryBuilder::new(proc_fs);
                dir.entry(
                    current_task,
                    "ucast_solicit",
                    StubSysctl::new_node(
                        "/proc/sys/net/ipv4/DEVICE/neigh/ucast_solicit",
                        bug_ref!("https://fxbug.dev/297439563"),
                    ),
                    file_mode,
                );
                dir.entry(
                    current_task,
                    "retrans_time_ms",
                    StubSysctl::new_node(
                        "/proc/sys/net/ipv4/DEVICE/neigh/retrans_time_ms",
                        bug_ref!("https://fxbug.dev/297439563"),
                    ),
                    file_mode,
                );
                dir.entry(
                    current_task,
                    "mcast_resolicit",
                    StubSysctl::new_node(
                        "/proc/sys/net/ipv4/DEVICE/neigh/mcast_resolicit",
                        bug_ref!("https://fxbug.dev/297439563"),
                    ),
                    file_mode,
                );
                dir.entry(
                    current_task,
                    "base_reachable_time_ms",
                    StubSysctl::new_node(
                        "/proc/sys/net/ipv4/DEVICE/neigh/base_reachable_time_ms",
                        bug_ref!("https://fxbug.dev/297439563"),
                    ),
                    file_mode,
                );
                dir.build(current_task)
            },
            ipv6_conf: {
                let mut dir = StaticDirectoryBuilder::new(proc_fs);
                dir.entry(
                    current_task,
                    "accept_ra",
                    StubSysctl::new_node(
                        "/proc/sys/net/ipv6/DEVICE/conf/accept_ra",
                        bug_ref!("https://fxbug.dev/297439563"),
                    ),
                    file_mode,
                );
                dir.entry(
                    current_task,
                    "accept_ra_defrtr",
                    StubSysctl::new_node(
                        "/proc/sys/net/ipv6/DEVICE/conf/accept_ra_defrtr",
                        bug_ref!("https://fxbug.dev/322907588"),
                    ),
                    file_mode,
                );
                dir.entry(
                    current_task,
                    "accept_ra_info_min_plen",
                    StubSysctl::new_node(
                        "/proc/sys/net/ipv6/DEVICE/conf/accept_ra_info_min_plen",
                        bug_ref!("https://fxbug.dev/297439563"),
                    ),
                    file_mode,
                );
                dir.entry(
                    current_task,
                    "accept_ra_rt_info_min_plen",
                    StubSysctl::new_node(
                        "/proc/sys/net/ipv6/DEVICE/conf/accept_ra_rt_info_min_plen",
                        bug_ref!("https://fxbug.dev/322908046"),
                    ),
                    file_mode,
                );
                dir.entry(
                    current_task,
                    "accept_ra_rt_table",
                    StubSysctl::new_node(
                        "/proc/sys/net/ipv6/DEVICE/conf/accept_ra_rt_table",
                        bug_ref!("https://fxbug.dev/297439563"),
                    ),
                    file_mode,
                );
                dir.entry(
                    current_task,
                    "accept_redirects",
                    StubSysctl::new_node(
                        "/proc/sys/net/ipv6/DEVICE/conf/accept_redirects",
                        bug_ref!("https://fxbug.dev/297439563"),
                    ),
                    file_mode,
                );
                dir.entry(
                    current_task,
                    "dad_transmits",
                    StubSysctl::new_node(
                        "/proc/sys/net/ipv6/DEVICE/conf/dad_transmits",
                        bug_ref!("https://fxbug.dev/297439563"),
                    ),
                    file_mode,
                );
                dir.entry(
                    current_task,
                    "use_tempaddr",
                    StubSysctl::new_node(
                        "/proc/sys/net/ipv6/DEVICE/conf/use_tempaddr",
                        bug_ref!("https://fxbug.dev/297439563"),
                    ),
                    file_mode,
                );
                dir.entry(
                    current_task,
                    "addr_gen_mode",
                    StubSysctl::new_node(
                        "/proc/sys/net/ipv6/DEVICE/conf/addr_gen_mode",
                        bug_ref!("https://fxbug.dev/297439563"),
                    ),
                    file_mode,
                );
                dir.entry(
                    current_task,
                    "stable_secret",
                    StubSysctl::new_node(
                        "/proc/sys/net/ipv6/DEVICE/conf/stable_secret",
                        bug_ref!("https://fxbug.dev/297439563"),
                    ),
                    file_mode,
                );
                dir.entry(
                    current_task,
                    "disable_ipv6",
                    StubSysctl::new_node(
                        "/proc/sys/net/ipv6/DEVICE/conf/disable_ip64",
                        bug_ref!("https://fxbug.dev/297439563"),
                    ),
                    file_mode,
                );
                dir.entry(
                    current_task,
                    "optimistic_dad",
                    StubSysctl::new_node(
                        "/proc/sys/net/ipv6/DEVICE/conf/optimistic_dad",
                        bug_ref!("https://fxbug.dev/297439563"),
                    ),
                    file_mode,
                );
                dir.entry(
                    current_task,
                    "use_oif_addrs_only",
                    StubSysctl::new_node(
                        "/proc/sys/net/ipv6/DEVICE/conf/use_oif_addrs_only",
                        bug_ref!("https://fxbug.dev/297439563"),
                    ),
                    file_mode,
                );
                dir.entry(
                    current_task,
                    "use_optimistic",
                    StubSysctl::new_node(
                        "/proc/sys/net/ipv6/DEVICE/conf/use_optimistic",
                        bug_ref!("https://fxbug.dev/297439563"),
                    ),
                    file_mode,
                );
                dir.entry(
                    current_task,
                    "forwarding",
                    StubSysctl::new_node(
                        "/proc/sys/net/ipv6/DEVICE/conf/forwarding",
                        bug_ref!("https://fxbug.dev/322907925"),
                    ),
                    file_mode,
                );
                dir.build(current_task)
            },
            ipv6_neigh: {
                let mut dir = StaticDirectoryBuilder::new(proc_fs);
                dir.entry(
                    current_task,
                    "ucast_solicit",
                    StubSysctl::new_node(
                        "/proc/sys/net/ipv6/DEVICE/neigh/ucast_solicit",
                        bug_ref!("https://fxbug.dev/297439563"),
                    ),
                    file_mode,
                );
                dir.entry(
                    current_task,
                    "retrans_time_ms",
                    StubSysctl::new_node(
                        "/proc/sys/net/ipv6/DEVICE/neigh/retrans_time_ms",
                        bug_ref!("https://fxbug.dev/297439563"),
                    ),
                    file_mode,
                );
                dir.entry(
                    current_task,
                    "mcast_resolicit",
                    StubSysctl::new_node(
                        "/proc/sys/net/ipv6/DEVICE/neigh/mcast_resolicit",
                        bug_ref!("https://fxbug.dev/297439563"),
                    ),
                    file_mode,
                );
                dir.entry(
                    current_task,
                    "base_reachable_time_ms",
                    StubSysctl::new_node(
                        "/proc/sys/net/ipv6/DEVICE/neigh/base_reachable_time_ms",
                        bug_ref!("https://fxbug.dev/297439563"),
                    ),
                    file_mode,
                );
                dir.build(current_task)
            },
        }
    }

    pub fn get_ipv4_conf(&self) -> &FsNodeHandle {
        &self.ipv4_conf
    }

    pub fn get_ipv4_neigh(&self) -> &FsNodeHandle {
        &self.ipv4_neigh
    }

    pub fn get_ipv6_conf(&self) -> &FsNodeHandle {
        &self.ipv6_conf
    }

    pub fn get_ipv6_neigh(&self) -> &FsNodeHandle {
        &self.ipv6_neigh
    }
}

fn sysctl_net_diretory(current_task: &CurrentTask, fs: &FileSystemHandle) -> FsNodeHandle {
    let mut dir = StaticDirectoryBuilder::new(fs);
    let file_mode = mode!(IFREG, 0o644);
    let dir_mode = mode!(IFDIR, 0o644);

    let devs = &current_task.kernel().netstack_devices;
    // Per https://www.kernel.org/doc/Documentation/networking/ip-sysctl.txt,
    //
    //   conf/default/*:
    //	   Change the interface-specific default settings.
    //
    //   conf/all/*:
    //	   Change all the interface-specific settings.
    //
    // Note that the all/default directories don't exist in `/sys/class/net`.
    devs.add_dev(current_task, "all", Some(fs), None /* sys_fs */);
    devs.add_dev(current_task, "default", Some(fs), None /* sys_fs */);

    dir.subdir(current_task, "core", 0o555, |dir| {
        dir.entry(
            current_task,
            "bpf_jit_enable",
            StubSysctl::new_node_with_capabilities(
                "/proc/sys/net/core/bpf_jit_enable",
                bug_ref!("https://fxbug.dev/322874627"),
                CAP_NET_ADMIN,
            ),
            file_mode,
        );
        dir.entry(
            current_task,
            "bpf_jit_kallsyms",
            StubSysctl::new_node_with_capabilities(
                "/proc/sys/net/core/bpf_jit_kallsyms",
                bug_ref!("https://fxbug.dev/322874163"),
                CAP_NET_ADMIN,
            ),
            file_mode,
        );
        dir.entry(
            current_task,
            "rmem_max",
            StubSysctl::new_node(
                "/proc/sys/net/core/rmem_max",
                bug_ref!("https://fxbug.dev/322906968"),
            ),
            file_mode,
        );
        dir.entry(current_task, "somaxconn", SystemLimitFile::<SoMaxConn>::new_node(), file_mode);
        dir.entry(
            current_task,
            "wmem_max",
            StubSysctl::new_node(
                "/proc/sys/net/core/wmem_max",
                bug_ref!("https://fxbug.dev/322907334"),
            ),
            file_mode,
        );
        dir.entry(
            current_task,
            "xfrm_acq_expires",
            StubSysctl::new_node(
                "/proc/sys/net/core/xfrm_acq_expires",
                bug_ref!("https://fxbug.dev/322907718"),
            ),
            file_mode,
        );
    });
    dir.subdir(current_task, "ipv4", 0o555, |dir| {
        dir.entry(
            current_task,
            "conf",
            NetstackDevicesDirectory::new_proc_sys_net_ipv4_conf(),
            dir_mode,
        );
        dir.entry(
            current_task,
            "fwmark_reflect",
            StubSysctl::new_node(
                "/proc/sys/net/ipv4/fwmark_reflect",
                bug_ref!("https://fxbug.dev/322874495"),
            ),
            file_mode,
        );
        dir.entry(
            current_task,
            "ip_forward",
            StubSysctl::new_node(
                "/proc/sys/net/ipv4/ip_forward",
                bug_ref!("https://fxbug.dev/322874452"),
            ),
            file_mode,
        );
        dir.entry(
            current_task,
            "neigh",
            NetstackDevicesDirectory::new_proc_sys_net_ipv4_neigh(),
            dir_mode,
        );
        dir.entry(
            current_task,
            "ping_group_range",
            StubSysctl::new_node(
                "/proc/sys/net/ipv4/ping_group_range",
                bug_ref!("https://fxbug.dev/322874256"),
            ),
            file_mode,
        );
        dir.entry(
            current_task,
            "tcp_default_init_rwnd",
            StubSysctl::new_node(
                "/proc/sys/net/ipv4/tcp_default_init_rwnd",
                bug_ref!("https://fxbug.dev/322874199"),
            ),
            file_mode,
        );
        dir.entry(
            current_task,
            "tcp_fwmark_accept",
            StubSysctl::new_node(
                "/proc/sys/net/ipv4/tcp_fwmark_accept",
                bug_ref!("https://fxbug.dev/322874120"),
            ),
            file_mode,
        );
        dir.entry(
            current_task,
            "tcp_rmem",
            StubSysctl::new_node(
                "/proc/sys/net/ipv4/tcp_rmem",
                bug_ref!("https://fxbug.dev/322874549"),
            ),
            file_mode,
        );
    });
    dir.subdir(current_task, "ipv6", 0o555, |dir| {
        dir.entry(
            current_task,
            "conf",
            NetstackDevicesDirectory::new_proc_sys_net_ipv6_conf(),
            dir_mode,
        );
        dir.entry(
            current_task,
            "fwmark_reflect",
            StubSysctl::new_node(
                "/proc/sys/net/ipv6/fwmark_reflect",
                bug_ref!("https://fxbug.dev/322874711"),
            ),
            file_mode,
        );
        dir.entry(
            current_task,
            "neigh",
            NetstackDevicesDirectory::new_proc_sys_net_ipv6_neigh(),
            dir_mode,
        );
    });
    dir.subdir(current_task, "unix", 0o555, |dir| {
        dir.entry(
            current_task,
            "max_dgram_qlen",
            StubSysctl::new_node(
                "/proc/sys/net/unix/max_dgram_qlen",
                bug_ref!("https://fxbug.dev/322874454"),
            ),
            file_mode,
        );
    });
    dir.build(current_task)
}

<<<<<<< HEAD
#[cfg(not(feature = "starnix_lite"))]
=======
struct DmesgRestrict {}

impl DmesgRestrict {
    fn new_node() -> impl FsNodeOps {
        BytesFile::new_node(Self {})
    }
}

impl BytesFileOps for DmesgRestrict {
    fn write(&self, current_task: &CurrentTask, data: Vec<u8>) -> Result<(), Errno> {
        security::check_task_capable(current_task, CAP_SYS_ADMIN)?;
        let restrict = parse_unsigned_file::<u32>(&data)? != 0;
        current_task.kernel().restrict_dmesg.store(restrict, Ordering::Relaxed);
        Ok(())
    }
    fn read(&self, current_task: &CurrentTask) -> Result<Cow<'_, [u8]>, Errno> {
        Ok(format!("{}\n", current_task.kernel().restrict_dmesg.load(Ordering::Relaxed) as u32)
            .into_bytes()
            .into())
    }
}

struct UnprivilegedBpfDisabled {}

impl UnprivilegedBpfDisabled {
    fn new_node() -> impl FsNodeOps {
        BytesFile::new_node(Self {})
    }
}

impl BytesFileOps for UnprivilegedBpfDisabled {
    fn write(&self, current_task: &CurrentTask, data: Vec<u8>) -> Result<(), Errno> {
        security::check_task_capable(current_task, CAP_SYS_ADMIN)?;
        if current_task.kernel().disable_unprivileged_bpf.load(Ordering::Relaxed) == 2 {
            return error!(EACCES);
        }
        let setting = parse_unsigned_file::<u8>(&data)?;
        current_task.kernel().disable_unprivileged_bpf.store(setting, Ordering::Relaxed);
        Ok(())
    }
    fn read(&self, current_task: &CurrentTask) -> Result<Cow<'_, [u8]>, Errno> {
        Ok(format!("{}\n", current_task.kernel().disable_unprivileged_bpf.load(Ordering::Relaxed))
            .into_bytes()
            .into())
    }
}

>>>>>>> 2ffeee2a
struct SeccompActionsLogged {}

#[cfg(not(feature = "starnix_lite"))]
impl SeccompActionsLogged {
    fn new_node() -> impl FsNodeOps {
        BytesFile::new_node(Self {})
    }
}

#[cfg(not(feature = "starnix_lite"))]
impl BytesFileOps for SeccompActionsLogged {
    fn write(&self, current_task: &CurrentTask, data: Vec<u8>) -> Result<(), Errno> {
        security::check_task_capable(current_task, CAP_SYS_ADMIN)?;
        SeccompAction::set_actions_logged(current_task.kernel(), &data)?;
        Ok(())
    }
    fn read(&self, current_task: &CurrentTask) -> Result<Cow<'_, [u8]>, Errno> {
        Ok(SeccompAction::get_actions_logged(current_task.kernel()).into())
    }
}

struct PtraceYamaScope {}

impl PtraceYamaScope {
    fn new_node() -> impl FsNodeOps {
        BytesFile::new_node(Self {})
    }
}

impl BytesFileOps for PtraceYamaScope {
    fn write(&self, current_task: &CurrentTask, data: Vec<u8>) -> Result<(), Errno> {
        security::check_task_capable(current_task, CAP_SYS_ADMIN)?;
        ptrace_set_scope(current_task.kernel(), &data)?;
        Ok(())
    }
    fn read(&self, current_task: &CurrentTask) -> Result<Cow<'_, [u8]>, Errno> {
        Ok(ptrace_get_scope(current_task.kernel()).into())
    }
}

trait AtomicLimit {
    type ValueType: std::str::FromStr + std::fmt::Display;

    fn load(current_task: &CurrentTask) -> Self::ValueType;
    fn store(current_task: &CurrentTask, value: Self::ValueType);
}

struct SystemLimitFile<T: AtomicLimit + Send + Sync + 'static> {
    marker: std::marker::PhantomData<T>,
}

impl<T: AtomicLimit + Send + Sync + 'static> SystemLimitFile<T>
where
    <T::ValueType as std::str::FromStr>::Err: std::fmt::Debug,
{
    pub fn new_node() -> impl FsNodeOps {
        BytesFile::new_node(Self { marker: Default::default() })
    }
}

impl<T: AtomicLimit + Send + Sync + 'static> BytesFileOps for SystemLimitFile<T>
where
    <T::ValueType as std::str::FromStr>::Err: std::fmt::Debug,
{
    fn write(&self, current_task: &CurrentTask, data: Vec<u8>) -> Result<(), Errno> {
        // Is CAP_SYS_RESOURCE the correct capability for all these files?
        security::check_task_capable(current_task, CAP_SYS_RESOURCE)?;
        let value = fs_args::parse(FsString::from(data).as_ref())?;
        T::store(current_task, value);
        Ok(())
    }

    fn read(&self, current_task: &CurrentTask) -> Result<Cow<'_, [u8]>, Errno> {
        Ok(T::load(current_task).to_string().into_bytes().into())
    }
}

struct PipeMaxSize;
impl AtomicLimit for PipeMaxSize {
    type ValueType = usize;

    fn load(current_task: &CurrentTask) -> usize {
        current_task.kernel().system_limits.pipe_max_size.load(Ordering::Relaxed)
    }
    fn store(current_task: &CurrentTask, value: usize) {
        current_task.kernel().system_limits.pipe_max_size.store(value, Ordering::Relaxed);
    }
}

struct SoMaxConn;
impl AtomicLimit for SoMaxConn {
    type ValueType = i32;

    fn load(current_task: &CurrentTask) -> i32 {
        current_task.kernel().system_limits.socket.max_connections.load(Ordering::Relaxed)
    }
    fn store(current_task: &CurrentTask, value: i32) {
        current_task.kernel().system_limits.socket.max_connections.store(value, Ordering::Relaxed);
    }
}

struct IoUringDisabled;
impl AtomicLimit for IoUringDisabled {
    type ValueType = i32;

    fn load(current_task: &CurrentTask) -> i32 {
        current_task.kernel().system_limits.io_uring_disabled.load(Ordering::Relaxed)
    }
    fn store(current_task: &CurrentTask, value: i32) {
        if (0..=2).contains(&value) {
            current_task.kernel().system_limits.io_uring_disabled.store(value, Ordering::Relaxed);
        }
    }
}

struct IoUringGroup;
impl AtomicLimit for IoUringGroup {
    type ValueType = i32;

    fn load(current_task: &CurrentTask) -> i32 {
        current_task.kernel().system_limits.io_uring_group.load(Ordering::Relaxed)
    }
    fn store(current_task: &CurrentTask, value: i32) {
        current_task.kernel().system_limits.io_uring_group.store(value, Ordering::Relaxed);
    }
}<|MERGE_RESOLUTION|>--- conflicted
+++ resolved
@@ -371,11 +371,6 @@
                 BytesFile::new_node(b"256".to_vec()),
                 mode!(IFREG, 0o444),
             );
-<<<<<<< HEAD
-            #[cfg(not(feature = "starnix_lite"))]
-            dir.entry(current_task, "actions_logged", SeccompActionsLogged::new_node(), mode);
-=======
->>>>>>> 2ffeee2a
         });
         dir.entry(current_task, "tainted", KernelTaintedFile::new_node(), mode);
         #[cfg(not(feature = "starnix_lite"))]
@@ -1180,9 +1175,6 @@
     dir.build(current_task)
 }
 
-<<<<<<< HEAD
-#[cfg(not(feature = "starnix_lite"))]
-=======
 struct DmesgRestrict {}
 
 impl DmesgRestrict {
@@ -1230,7 +1222,54 @@
     }
 }
 
->>>>>>> 2ffeee2a
+struct DmesgRestrict {}
+
+impl DmesgRestrict {
+    fn new_node() -> impl FsNodeOps {
+        BytesFile::new_node(Self {})
+    }
+}
+
+impl BytesFileOps for DmesgRestrict {
+    fn write(&self, current_task: &CurrentTask, data: Vec<u8>) -> Result<(), Errno> {
+        security::check_task_capable(current_task, CAP_SYS_ADMIN)?;
+        let restrict = parse_unsigned_file::<u32>(&data)? != 0;
+        current_task.kernel().restrict_dmesg.store(restrict, Ordering::Relaxed);
+        Ok(())
+    }
+    fn read(&self, current_task: &CurrentTask) -> Result<Cow<'_, [u8]>, Errno> {
+        Ok(format!("{}\n", current_task.kernel().restrict_dmesg.load(Ordering::Relaxed) as u32)
+            .into_bytes()
+            .into())
+    }
+}
+
+struct UnprivilegedBpfDisabled {}
+
+impl UnprivilegedBpfDisabled {
+    fn new_node() -> impl FsNodeOps {
+        BytesFile::new_node(Self {})
+    }
+}
+
+impl BytesFileOps for UnprivilegedBpfDisabled {
+    fn write(&self, current_task: &CurrentTask, data: Vec<u8>) -> Result<(), Errno> {
+        security::check_task_capable(current_task, CAP_SYS_ADMIN)?;
+        if current_task.kernel().disable_unprivileged_bpf.load(Ordering::Relaxed) == 2 {
+            return error!(EACCES);
+        }
+        let setting = parse_unsigned_file::<u8>(&data)?;
+        current_task.kernel().disable_unprivileged_bpf.store(setting, Ordering::Relaxed);
+        Ok(())
+    }
+    fn read(&self, current_task: &CurrentTask) -> Result<Cow<'_, [u8]>, Errno> {
+        Ok(format!("{}\n", current_task.kernel().disable_unprivileged_bpf.load(Ordering::Relaxed))
+            .into_bytes()
+            .into())
+    }
+}
+
+#[cfg(not(feature = "starnix_lite"))]
 struct SeccompActionsLogged {}
 
 #[cfg(not(feature = "starnix_lite"))]
