// Copyright 2021 The Fuchsia Authors. All rights reserved.
// Use of this source code is governed by a BSD-style license that can be
// found in the LICENSE file.

<<<<<<< HEAD
#[cfg(not(feature = "starnix_lite"))]
mod binder;
mod device_init;
#[cfg(not(feature = "starnix_lite"))]
=======
>>>>>>> e6db4fb3
mod framebuffer_server;
mod registry;
#[cfg(not(feature = "starnix_lite"))]
mod remote_binder;

<<<<<<< HEAD
#[cfg(not(feature = "starnix_lite"))]
pub use binder::*;
pub use device_init::*;
=======
>>>>>>> e6db4fb3
pub use registry::*;

#[cfg(not(feature = "starnix_lite"))]
pub mod android;
<<<<<<< HEAD
#[cfg(not(feature = "starnix_lite"))]
pub mod ashmem;
=======
pub mod binder;
>>>>>>> e6db4fb3
pub mod device_mapper;
#[cfg(not(feature = "starnix_lite"))]
pub mod framebuffer;
pub mod kobject;
pub mod mem;
<<<<<<< HEAD
#[cfg(not(feature = "starnix_lite"))]
pub mod perfetto_consumer;
=======
>>>>>>> e6db4fb3
pub mod remote_block_device;
pub mod terminal;
<<<<<<< HEAD
#[cfg(not(feature = "starnix_lite"))]
pub mod touch_power_policy_device;
pub mod tun;
pub mod zram;
=======
pub mod tun;
>>>>>>> e6db4fb3
<|MERGE_RESOLUTION|>--- conflicted
+++ resolved
@@ -2,51 +2,25 @@
 // Use of this source code is governed by a BSD-style license that can be
 // found in the LICENSE file.
 
-<<<<<<< HEAD
 #[cfg(not(feature = "starnix_lite"))]
-mod binder;
-mod device_init;
-#[cfg(not(feature = "starnix_lite"))]
-=======
->>>>>>> e6db4fb3
 mod framebuffer_server;
 mod registry;
 #[cfg(not(feature = "starnix_lite"))]
 mod remote_binder;
 
-<<<<<<< HEAD
-#[cfg(not(feature = "starnix_lite"))]
-pub use binder::*;
-pub use device_init::*;
-=======
->>>>>>> e6db4fb3
 pub use registry::*;
 
 #[cfg(not(feature = "starnix_lite"))]
 pub mod android;
-<<<<<<< HEAD
 #[cfg(not(feature = "starnix_lite"))]
-pub mod ashmem;
-=======
 pub mod binder;
->>>>>>> e6db4fb3
 pub mod device_mapper;
 #[cfg(not(feature = "starnix_lite"))]
 pub mod framebuffer;
 pub mod kobject;
 pub mod mem;
-<<<<<<< HEAD
 #[cfg(not(feature = "starnix_lite"))]
 pub mod perfetto_consumer;
-=======
->>>>>>> e6db4fb3
 pub mod remote_block_device;
 pub mod terminal;
-<<<<<<< HEAD
-#[cfg(not(feature = "starnix_lite"))]
-pub mod touch_power_policy_device;
-pub mod tun;
-pub mod zram;
-=======
-pub mod tun;
->>>>>>> e6db4fb3
+pub mod tun;