--- conflicted
+++ resolved
@@ -13,15 +13,8 @@
     fileops_impl_nonseekable, fileops_impl_noop_sync, Anon, FdFlags, FdNumber, FileObject, FileOps,
 };
 use bstr::ByteSlice;
-<<<<<<< HEAD
 #[cfg(not(feature = "starnix_lite"))]
-use ebpf::converter::{bpf_addressing_mode, bpf_class};
-#[cfg(not(feature = "starnix_lite"))]
-use ebpf::program::EbpfProgram;
-use ebpf::{read_raw_packet_data, EbpfRunContext, PacketAccessor};
-=======
 use ebpf::{bpf_addressing_mode, bpf_class, DirectPacketAccessor, EbpfProgram, EbpfRunContext};
->>>>>>> c1404897
 use starnix_lifecycle::AtomicU64Counter;
 #[cfg(not(feature = "starnix_lite"))]
 use starnix_logging::{log_warn, track_stub};
@@ -127,15 +120,8 @@
             }
         }
 
-<<<<<<< HEAD
         #[cfg(not(feature = "starnix_lite"))]
-        match EbpfProgram::<()>::from_cbpf(
-            code,
-            PacketAccessor::new(read_raw_packet_data::<(), seccomp_data>),
-        ) {
-=======
         match EbpfProgram::<()>::from_cbpf(code) {
->>>>>>> c1404897
             Ok(program) => Ok(SeccompFilter {
                 program,
                 unique_id: maybe_unique_id,
