--- conflicted
+++ resolved
@@ -1,16 +1,9 @@
-// Copyright 2024 Mist Tecnologia LTDA. All rights reserved.
 // Copyright 2021 The Fuchsia Authors. All rights reserved.
 // Use of this source code is governed by a BSD-style license that can be
 // found in the LICENSE file.
 
 use crate::bpf::attachments::EbpfAttachments;
 use crate::container_namespace::ContainerNamespace;
-<<<<<<< HEAD
-#[cfg(not(feature = "starnix_lite"))]
-use crate::device::android::bootloader_message_store::AndroidBootloaderMessageStore;
-#[cfg(not(feature = "starnix_lite"))]
-=======
->>>>>>> c2ce2974
 use crate::device::binder::BinderDevice;
 use crate::device::remote_block_device::RemoteBlockDeviceRegistry;
 use crate::device::{DeviceMode, DeviceRegistry};
@@ -27,8 +20,6 @@
     HrTimerManagerHandle, IpTables, KernelCgroups, KernelStats, KernelThreads, PidTable,
     SchedulerManager, StopState, Syslog, ThreadGroup, UtsNamespace, UtsNamespaceHandle,
 };
-
-#[cfg(not(feature = "starnix_lite"))]
 use crate::vdso::vdso_loader::Vdso;
 use crate::vfs::crypt_service::CryptService;
 use crate::vfs::socket::{
@@ -62,7 +53,6 @@
 use starnix_uapi::errors::Errno;
 use starnix_uapi::from_status_like_fdio;
 use starnix_uapi::open_flags::OpenFlags;
-#[cfg(not(feature = "starnix_lite"))]
 use std::borrow::Cow;
 use std::collections::{BTreeMap, HashMap, HashSet};
 use std::path::PathBuf;
@@ -195,18 +185,7 @@
     /// The registry of block devices backed by a remote fuchsia.io file.
     pub remote_block_device_registry: Arc<RemoteBlockDeviceRegistry>,
 
-<<<<<<< HEAD
-    /// If a remote block device named "misc" is created, keep track of it; this is used by Android
-    /// to pass boot parameters to the bootloader.  Since Starnix is acting as a de-facto bootloader
-    /// for Android, we need to be able to peek into these messages.
-    /// Note that this might never be initialized (if the "misc" device never gets registered).
-    #[cfg(not(feature = "starnix_lite"))]
-    pub bootloader_message_store: OnceLock<AndroidBootloaderMessageStore>,
-
-=======
->>>>>>> c2ce2974
     /// The binder driver registered for this container, indexed by their device type.
-    #[cfg(not(feature = "starnix_lite"))]
     pub binders: RwLock<BTreeMap<DeviceType, BinderDevice>>,
 
     /// The iptables used for filtering network packets.
@@ -222,7 +201,6 @@
     pub root_uts_ns: UtsNamespaceHandle,
 
     /// A struct containing a VMO with a vDSO implementation, if implemented for a given architecture, and possibly an offset for a sigreturn function.
-    #[cfg(not(feature = "starnix_lite"))]
     pub vdso: Vdso,
 
     /// A struct containing a VMO with a arch32-vDSO implementation, if implemented for a given architecture.
@@ -408,16 +386,10 @@
             device_registry: Default::default(),
             container_namespace,
             remote_block_device_registry: Default::default(),
-<<<<<<< HEAD
-            #[cfg(not(feature = "starnix_lite"))]
-            bootloader_message_store: OnceLock::new(),
-=======
->>>>>>> c2ce2974
             binders: Default::default(),
             iptables,
             shared_futexes: FutexTable::<SharedFutexKey>::default(),
             root_uts_ns: Arc::new(RwLock::new(UtsNamespace::default())),
-            #[cfg(not(feature = "starnix_lite"))]
             vdso: Vdso::new(),
             vdso_arch32: Vdso::new_arch32(),
             netstack_devices: Arc::default(),
