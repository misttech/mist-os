// Copyright 2024 Mist Tecnologia LTDA. All rights reserved.
// Copyright 2021 The Fuchsia Authors. All rights reserved.
// Use of this source code is governed by a BSD-style license that can be
// found in the LICENSE file.

use crate::mm::memory::MemoryObject;
#[cfg(feature = "starnix_lite")]
use crate::mm::{
    DesiredAddress, MappingName, MappingOptions, MemoryAccessor, MemoryManager, ProtectionFlags,
    PAGE_SIZE,
};
#[cfg(not(feature = "starnix_lite"))]
use crate::mm::{
    DesiredAddress, MappingName, MappingOptions, MemoryAccessor, MemoryManager, ProtectionFlags,
    PAGE_SIZE, VMEX_RESOURCE,
};
use crate::security;
use crate::task::CurrentTask;
#[cfg(not(feature = "starnix_lite"))]
use crate::vdso::vdso_loader::ZX_TIME_VALUES_MEMORY;
use crate::vfs::{FdNumber, FileHandle, FileWriteGuardMode, FileWriteGuardRef};
use process_builder::{elf_load, elf_parse};
use starnix_logging::{log_error, log_warn};
use starnix_sync::{Locked, Unlocked};
use starnix_types::arch::ArchWidth;
use starnix_types::math::round_up_to_system_page_size;
use starnix_types::time::SCHEDULER_CLOCK_HZ;
use starnix_uapi::errors::Errno;
use starnix_uapi::file_mode::{Access, AccessCheck, FileMode};
use starnix_uapi::open_flags::OpenFlags;
use starnix_uapi::user_address::UserAddress;
use starnix_uapi::vfs::ResolveFlags;
use starnix_uapi::{
    errno, error, from_status_like_fdio, AT_BASE, AT_CLKTCK, AT_EGID, AT_ENTRY, AT_EUID, AT_EXECFN,
    AT_GID, AT_NULL, AT_PAGESZ, AT_PHDR, AT_PHENT, AT_PHNUM, AT_RANDOM, AT_SECURE, AT_SYSINFO_EHDR,
    AT_UID,
};
#[cfg(feature = "arch32")]
use starnix_uapi::{AT_HWCAP, AT_PLATFORM};
use std::ffi::{CStr, CString};
use std::mem::size_of;
use std::ops::Deref as _;
use std::sync::Arc;
use zx::{
    HandleBased, {self as zx},
};

// TODO(https://fxbug.dev/380427153): move anything depending on this to arch/arm64, etc.
#[cfg(feature = "arch32")]
use starnix_uapi::uapi::arch32;

#[derive(Debug)]
struct StackResult {
    stack_pointer: UserAddress,
    auxv_start: UserAddress,
    auxv_end: UserAddress,
    argv_start: UserAddress,
    argv_end: UserAddress,
    environ_start: UserAddress,
    environ_end: UserAddress,
}

const RANDOM_SEED_BYTES: usize = 16;

fn get_initial_stack_size(
    path: &CStr,
    argv: &Vec<CString>,
    environ: &Vec<CString>,
    auxv: &Vec<(u32, u64)>,
    arch_width: ArchWidth,
) -> usize {
    // Worst-case, we overspec the initial stack size.
    let auxv_entry_size = if arch_width.is_arch32() { size_of::<u32>() } else { size_of::<u64>() };
    let ptr_size = if arch_width.is_arch32() { size_of::<u32>() } else { size_of::<*const u8>() };
    argv.iter().map(|x| x.as_bytes_with_nul().len()).sum::<usize>()
        + environ.iter().map(|x| x.as_bytes_with_nul().len()).sum::<usize>()
        + path.to_bytes_with_nul().len()
        + RANDOM_SEED_BYTES
        + (argv.len() + 1 + environ.len() + 1) * ptr_size
        + (auxv.len() + 5) * 2 * auxv_entry_size
}

fn populate_initial_stack(
    ma: &impl MemoryAccessor,
    path: &CStr,
    argv: &Vec<CString>,
    environ: &Vec<CString>,
    mut auxv: Vec<(u32, u64)>,
    original_stack_start_addr: UserAddress,
    arch_width: ArchWidth,
) -> Result<StackResult, Errno> {
    let mut stack_pointer = original_stack_start_addr;
    let write_stack = |data: &[u8], addr: UserAddress| ma.write_memory(addr, data);

    let argv_end = stack_pointer;
    for arg in argv.iter().rev() {
        stack_pointer -= arg.as_bytes_with_nul().len();
        write_stack(arg.as_bytes_with_nul(), stack_pointer)?;
    }
    let argv_start = stack_pointer;

    let environ_end = stack_pointer;
    for env in environ.iter().rev() {
        stack_pointer -= env.as_bytes_with_nul().len();
        write_stack(env.as_bytes_with_nul(), stack_pointer)?;
    }

    // TODO(https://fxbug.dev/380427153): Get rid of this probably and roll back r0, r1, r2 setting.
    let environ_start = stack_pointer;

    // Write the path used with execve.
    stack_pointer -= path.to_bytes_with_nul().len();
    let execfn_addr = stack_pointer;
    write_stack(path.to_bytes_with_nul(), execfn_addr)?;

    let mut random_seed = [0; RANDOM_SEED_BYTES];
    zx::cprng_draw(&mut random_seed);
    stack_pointer -= random_seed.len();
    let random_seed_addr = stack_pointer;
    write_stack(&random_seed, random_seed_addr)?;

    // TODO(https://fxbug.dev/380427153): Move to arch specific inclusion
    #[cfg(feature = "arch32")]
    if arch_width.is_arch32() {
        let platform = b"v7l\0";
        stack_pointer -= platform.len();
        let platform_addr = stack_pointer;
        write_stack(platform, platform_addr)?;
        // Write the platform to the stack too
        // TODO(https://fxbug.dev/380427153): add arch helper
        auxv.push((AT_PLATFORM, platform_addr.ptr() as u64));

        auxv.push((
            AT_HWCAP,
            (arch32::HWCAP_HALF
                | arch32::HWCAP_TLS
                | arch32::HWCAP_FAST_MULT
                | arch32::HWCAP_IDIVA
                | arch32::HWCAP_IDIVT
                | arch32::HWCAP_TLS
                | arch32::HWCAP_THUMB
                | arch32::HWCAP_SWP
                | arch32::HWCAP_VFPv4
                | arch32::HWCAP_NEON) as u64,
        ));
    }

    auxv.push((AT_EXECFN, execfn_addr.ptr() as u64));
    auxv.push((AT_RANDOM, random_seed_addr.ptr() as u64));
    auxv.push((AT_NULL, 0));

    // After the remainder (argc/argv/environ/auxv) is pushed, the stack pointer must be 16 byte
    // aligned. This is required by the ABI and assumed by the compiler to correctly align SSE
    // operations. But this can't be done after it's pushed, since it has to be right at the top of
    // the stack. So we collect it all, align the stack appropriately now that we know the size,
    // and push it all at once.
    //
    // Compatibility stacks use u32 rather than u64, so we wrap the extension in
    // a macro to automatically truncate -- assuming all the values we made
    // appropriate earlier.
    fn extend_vec(data: &mut Vec<u8>, slice: &[u8; 8], arch_width: ArchWidth) {
        if arch_width.is_arch32() {
            let value = u64::from_ne_bytes(*slice);
            let truncated_value = (value & (u32::MAX as u64)) as u32;
            data.extend_from_slice(&truncated_value.to_ne_bytes());
        } else {
            data.extend_from_slice(slice);
        }
    }

    let mut main_data = vec![];
    // argc
    let argc: u64 = argv.len() as u64;
    extend_vec(&mut main_data, &argc.to_ne_bytes(), arch_width);

    // argv
    const ZERO: [u8; 8] = [0; 8];
    let mut next_arg_addr = argv_start;
    for arg in argv {
        extend_vec(&mut main_data, &next_arg_addr.ptr().to_ne_bytes(), arch_width);
        next_arg_addr += arg.as_bytes_with_nul().len();
    }
    extend_vec(&mut main_data, &ZERO, arch_width);
    // environ
    let mut next_env_addr = environ_start;
    for env in environ {
        extend_vec(&mut main_data, &next_env_addr.ptr().to_ne_bytes(), arch_width);
        next_env_addr += env.as_bytes_with_nul().len();
    }
    extend_vec(&mut main_data, &ZERO, arch_width);
    // auxv
    let auxv_start_offset = main_data.len();
    for (tag, val) in auxv {
        extend_vec(&mut main_data, &(tag as u64).to_ne_bytes(), arch_width);
        extend_vec(&mut main_data, &val.to_ne_bytes(), arch_width);
    }
    let auxv_end_offset = main_data.len();

    // Time to push.
    stack_pointer -= main_data.len();
    stack_pointer -= stack_pointer.ptr() % 16;
    write_stack(main_data.as_slice(), stack_pointer)?;
    let auxv_start = stack_pointer + auxv_start_offset;
    let auxv_end = stack_pointer + auxv_end_offset;

    Ok(StackResult {
        stack_pointer,
        auxv_start,
        auxv_end,
        argv_start,
        argv_end,
        environ_start,
        environ_end,
    })
}

struct LoadedElf {
    arch_width: ArchWidth,
    headers: elf_parse::Elf64Headers,
    file_base: usize,
    vaddr_bias: usize,
    length: usize,
}

// TODO: Improve the error reporting produced by this function by mapping ElfParseError to Errno more precisely.
fn elf_parse_error_to_errno(err: elf_parse::ElfParseError) -> Errno {
    log_warn!("elf parse error: {:?}", err);
    errno!(ENOEXEC)
}

// TODO: Improve the error reporting produced by this function by mapping ElfLoadError to Errno more precisely.
fn elf_load_error_to_errno(err: elf_load::ElfLoadError) -> Errno {
    log_warn!("elf load error: {:?}", err);
    errno!(EINVAL)
}

fn access_from_vmar_flags(vmar_flags: zx::VmarFlags) -> Access {
    let mut access = Access::empty();
    if vmar_flags.contains(zx::VmarFlags::PERM_READ) {
        access |= Access::READ;
    }
    if vmar_flags.contains(zx::VmarFlags::PERM_WRITE) {
        access |= Access::WRITE;
    }
    if vmar_flags.contains(zx::VmarFlags::PERM_EXECUTE) {
        access |= Access::EXEC;
    }
    access
}

struct Mapper<'a> {
    file: &'a FileHandle,
    mm: &'a Arc<MemoryManager>,
    file_write_guard: FileWriteGuardRef,
}
impl elf_load::Mapper for Mapper<'_> {
    fn map(
        &self,
        vmar_offset: usize,
        vmo: &zx::Vmo,
        vmo_offset: u64,
        length: usize,
        vmar_flags: zx::VmarFlags,
    ) -> Result<usize, zx::Status> {
        let memory = Arc::new(MemoryObject::from(vmo.duplicate_handle(zx::Rights::SAME_RIGHTS)?));
        self.mm
            .map_memory(
                // TODO(https://fxbug.dev/380427153): This checked_add won't help with arch32.
                DesiredAddress::Fixed(self.mm.base_addr.checked_add(vmar_offset).ok_or_else(
                    || {
                        log_error!(
                            "in elf load, addition overflow attempting to map at {:?} + {:#x}",
                            self.mm.base_addr,
                            vmar_offset
                        );
                        zx::Status::INVALID_ARGS
                    },
                )?),
                memory,
                vmo_offset,
                length,
                ProtectionFlags::from_vmar_flags(vmar_flags),
                access_from_vmar_flags(vmar_flags),
                MappingOptions::ELF_BINARY,
                MappingName::File(self.file.name.clone()),
                self.file_write_guard.clone(),
            )
            .map_err(|e| {
                // TODO: Find a way to propagate this errno to the caller.
                log_error!("elf map error: {:?}", e);
                zx::Status::INVALID_ARGS
            })
            .map(|addr| addr.ptr())
    }
}

enum LoadElfUsage {
    MainElf,
    Interpreter,
}

fn load_elf(
    elf: FileHandle,
    elf_memory: Arc<MemoryObject>,
    mm: &Arc<MemoryManager>,
    file_write_guard: FileWriteGuardRef,
    usage: LoadElfUsage,
) -> Result<LoadedElf, Errno> {
    let vmo = elf_memory.as_vmo().ok_or_else(|| errno!(EINVAL))?;
    let headers = if cfg!(feature = "arch32") {
        elf_parse::Elf64Headers::from_vmo_with_arch32(vmo).map_err(elf_parse_error_to_errno)?
    } else {
        elf_parse::Elf64Headers::from_vmo(vmo).map_err(elf_parse_error_to_errno)?
    };
    let arch_width = get_arch_width(&headers);
    let elf_info = elf_load::loaded_elf_info(&headers);
    let length = elf_info.high - elf_info.low;
    let file_base = match headers.file_header().elf_type() {
        Ok(elf_parse::ElfType::SharedObject) => {
            match usage {
                // Location of main position-independent executable is subject to ASLR
                LoadElfUsage::MainElf => {
                    mm.get_random_base_for_executable(arch_width, length)?.ptr()
                }
                // Interpreter is mapped in the same range as regular `mmap` allocations.
                LoadElfUsage::Interpreter => mm
                    .state
                    .read()
                    .find_next_unused_range(length)
                    .ok_or_else(|| errno!(EINVAL))?
                    .ptr(),
            }
        }
        Ok(elf_parse::ElfType::Executable) => {
            if get_arch_width(&headers).is_arch32() {
                mm.base_addr.ptr()
            } else {
                elf_info.low
            }
        }
        _ => return error!(EINVAL),
    };
    // TODO(https://fxbug.dev/380427153): I think we need to do a 32-bit wrap here and then
    // a 32-bit wrap at the wrapping addition.  The Mapper may need a checked_add as well.
    let vaddr_bias = file_base.wrapping_sub(elf_info.low);
    let mapper = Mapper { file: &elf, mm, file_write_guard };
    elf_load::map_elf_segments(vmo, &headers, &mapper, mm.base_addr.ptr(), vaddr_bias)
        .map_err(elf_load_error_to_errno)?;
    Ok(LoadedElf { arch_width, headers, file_base, vaddr_bias, length })
}

pub struct ThreadStartInfo {
    pub entry: UserAddress,
    pub stack: UserAddress,
    pub environ: UserAddress,
    pub arch_width: ArchWidth,
}

/// Holds a resolved ELF VMO and associated parameters necessary for an execve call.
pub struct ResolvedElf {
    /// A file handle to the resolved ELF executable.
    pub file: FileHandle,
    /// A VMO to the resolved ELF executable.
    pub memory: Arc<MemoryObject>,
    /// An ELF interpreter, if specified in the ELF executable header.
    pub interp: Option<ResolvedInterpElf>,
    /// Arguments to be passed to the new process.
    pub argv: Vec<CString>,
    /// The environment to initialize for the new process.
    pub environ: Vec<CString>,
    /// Used by Linux Security Modules to store security module state for the new process.
    pub security_state: security::ResolvedElfState,
    /// Exec/write lock.
    pub file_write_guard: FileWriteGuardRef,
    /// Enum indicating the architecture width (32 or 64 bits).
    pub arch_width: ArchWidth,
}

/// Holds a resolved ELF interpreter VMO.
pub struct ResolvedInterpElf {
    /// A file handle to the resolved ELF interpreter.
    file: FileHandle,
    /// A VMO to the resolved ELF interpreter.
    memory: Arc<MemoryObject>,
    /// Exec/write lock.
    file_write_guard: FileWriteGuardRef,
}

// The magic bytes of a script file.
const HASH_BANG_SIZE: usize = 2;
const HASH_BANG: &[u8; HASH_BANG_SIZE] = b"#!";
const MAX_RECURSION_DEPTH: usize = 5;

/// Resolves a file into a validated executable ELF, following script interpreters to a fixed
/// recursion depth. `argv` may change due to script interpreter logic.
pub fn resolve_executable(
    locked: &mut Locked<'_, Unlocked>,
    current_task: &CurrentTask,
    file: FileHandle,
    path: CString,
    argv: Vec<CString>,
    environ: Vec<CString>,
    security_state: security::ResolvedElfState,
) -> Result<ResolvedElf, Errno> {
    resolve_executable_impl(locked, current_task, file, path, argv, environ, 0, security_state)
}

/// Resolves a file into a validated executable ELF, following script interpreters to a fixed
/// recursion depth.
fn resolve_executable_impl(
    locked: &mut Locked<'_, Unlocked>,
    current_task: &CurrentTask,
    file: FileHandle,
    path: CString,
    argv: Vec<CString>,
    environ: Vec<CString>,
    recursion_depth: usize,
    security_state: security::ResolvedElfState,
) -> Result<ResolvedElf, Errno> {
    if recursion_depth > MAX_RECURSION_DEPTH {
        return error!(ELOOP);
    }
    let memory =
        file.get_memory(locked, current_task, None, ProtectionFlags::READ | ProtectionFlags::EXEC)?;
    let header = match memory.read_to_array::<u8, HASH_BANG_SIZE>(0) {
        Ok(header) => Ok(header),
        Err(zx::Status::OUT_OF_RANGE) => {
            // The file is empty, or it would have at least one page allocated to it.
            return error!(ENOEXEC);
        }
        Err(_) => return error!(EINVAL),
    }?;
    if &header == HASH_BANG {
        resolve_script(
            locked,
            current_task,
            memory,
            path,
            argv,
            environ,
            recursion_depth,
            security_state,
        )
    } else {
        resolve_elf(locked, current_task, file, memory, argv, environ, security_state)
    }
}

/// Resolves a #! script file into a validated executable ELF.
fn resolve_script(
    locked: &mut Locked<'_, Unlocked>,
    current_task: &CurrentTask,
    memory: Arc<MemoryObject>,
    path: CString,
    argv: Vec<CString>,
    environ: Vec<CString>,
    recursion_depth: usize,
    security_state: security::ResolvedElfState,
) -> Result<ResolvedElf, Errno> {
    // All VMOs have sizes in multiple of the system page size, so as long as we only read a page or
    // less, we should never read past the end of the VMO.
    // Since Linux 5.1, the max length of the interpreter following the #! is 255.
    const HEADER_BUFFER_CAP: usize = 255 + HASH_BANG.len();
    let buffer = match memory.read_to_array::<u8, HEADER_BUFFER_CAP>(0) {
        Ok(b) => b,
        Err(_) => return error!(EINVAL),
    };

    let mut args = parse_interpreter_line(&buffer)?;
    let interpreter = current_task.open_file_at(
        locked,
        FdNumber::AT_FDCWD,
        args[0].as_bytes().into(),
        OpenFlags::RDONLY,
        FileMode::default(),
        ResolveFlags::empty(),
        AccessCheck::check_for(Access::EXEC),
    )?;

    // Append the original script executable path as an argument.
    args.push(path);

    // Append the original arguments (minus argv[0]).
    args.extend(argv.into_iter().skip(1));

    // Recurse and resolve the interpreter executable
    resolve_executable_impl(
        locked,
        current_task,
        interpreter,
        args[0].clone(),
        args,
        environ,
        recursion_depth + 1,
        security_state,
    )
}

/// Parses a "#!" byte string and extracts CString arguments. The byte string must contain an
/// ASCII newline character or null-byte, or else it is considered truncated and parsing will fail.
/// If the byte string is empty or contains only whitespace, parsing fails.
/// If successful, the returned `Vec` will have at least one element (the interpreter path).
fn parse_interpreter_line(line: &[u8]) -> Result<Vec<CString>, Errno> {
    // Assuming the byte string starts with "#!", truncate the input to end at the first newline or
    // null-byte. If not found, assume the input was truncated and fail parsing.
    let end = line.iter().position(|&b| b == b'\n' || b == 0).ok_or_else(|| errno!(EINVAL))?;
    let line = &line[HASH_BANG.len()..end];

    // Skip whitespace at the start.
    let is_tab_or_space = |&b| b == b' ' || b == b'\t';
    let begin = line.iter().position(|b| !is_tab_or_space(b)).unwrap_or(0);
    let line = &line[begin..];

    // Split the byte string at the first whitespace character (or end of line). The first part
    // is the interpreter path.
    let first_whitespace = line.iter().position(is_tab_or_space).unwrap_or(line.len());
    let (interpreter, rest) = line.split_at(first_whitespace);
    if interpreter.is_empty() {
        return error!(ENOEXEC);
    }

    // The second part is the optional argument. Trim the leading and trailing whitespace, but
    // treat the middle as a single argument, even if whitespace is encountered.
    let begin = rest.iter().position(|b| !is_tab_or_space(b)).unwrap_or(rest.len());
    let end = rest.iter().rposition(|b| !is_tab_or_space(b)).map(|b| b + 1).unwrap_or(rest.len());
    let optional_arg = &rest[begin..end];

    // SAFETY: `CString::new` can only fail if it encounters a null-byte, which we've made sure
    // the input won't have.
    Ok(if optional_arg.is_empty() {
        vec![CString::new(interpreter).unwrap()]
    } else {
        vec![CString::new(interpreter).unwrap(), CString::new(optional_arg).unwrap()]
    })
}

/// Resolves a file handle into a validated executable ELF.
fn resolve_elf(
    locked: &mut Locked<'_, Unlocked>,
    current_task: &CurrentTask,
    file: FileHandle,
    memory: Arc<MemoryObject>,
    argv: Vec<CString>,
    environ: Vec<CString>,
    security_state: security::ResolvedElfState,
) -> Result<ResolvedElf, Errno> {
    let vmo = memory.as_vmo().ok_or_else(|| errno!(EINVAL))?;
    let elf_headers = if cfg!(feature = "arch32") {
        elf_parse::Elf64Headers::from_vmo_with_arch32(vmo).map_err(elf_parse_error_to_errno)?
    } else {
        elf_parse::Elf64Headers::from_vmo(vmo).map_err(elf_parse_error_to_errno)?
    };
    let interp = if let Some(interp_hdr) = elf_headers
        .program_header_with_type(elf_parse::SegmentType::Interp)
        .map_err(|_| errno!(EINVAL))?
    {
        // The ELF header specified an ELF interpreter.
        // Read the path and load this ELF as well.
        let interp = memory
            .read_to_vec(interp_hdr.offset as u64, interp_hdr.filesz)
            .map_err(|status| from_status_like_fdio!(status))?;
        let interp = CStr::from_bytes_until_nul(&interp).map_err(|_| errno!(EINVAL))?;
        let interp_file =
            current_task.open_file(locked, interp.to_bytes().into(), OpenFlags::RDONLY)?;
        let interp_memory = interp_file.get_memory(
            locked,
            current_task,
            None,
            ProtectionFlags::READ | ProtectionFlags::EXEC,
        )?;
        let file_write_guard =
            interp_file.name.entry.node.create_write_guard(FileWriteGuardMode::Exec)?.into_ref();
        Some(ResolvedInterpElf { file: interp_file, memory: interp_memory, file_write_guard })
    } else {
        None
    };
    let file_write_guard =
        file.name.entry.node.create_write_guard(FileWriteGuardMode::Exec)?.into_ref();
    let arch_width = get_arch_width(&elf_headers);
    Ok(ResolvedElf {
        file,
        memory,
        interp,
        argv,
        environ,
        security_state,
        file_write_guard,
        arch_width,
    })
}

/// Loads a resolved ELF into memory, along with an interpreter if one is defined, and initializes
/// the stack.
pub fn load_executable(
    current_task: &CurrentTask,
    resolved_elf: ResolvedElf,
    original_path: &CStr,
) -> Result<ThreadStartInfo, Errno> {
    let main_elf = load_elf(
        resolved_elf.file,
        resolved_elf.memory,
        current_task.mm(),
        resolved_elf.file_write_guard,
        LoadElfUsage::MainElf,
    )?;
    current_task.mm().initialize_brk_origin(
        main_elf.arch_width,
        UserAddress::from_ptr(main_elf.file_base)
            .checked_add(main_elf.length)
            .ok_or_else(|| errno!(EINVAL))?,
    )?;
    let interp_elf = resolved_elf
        .interp
        .map(|interp| {
            load_elf(
                interp.file,
                interp.memory,
                current_task.mm(),
                interp.file_write_guard,
                LoadElfUsage::Interpreter,
            )
        })
        .transpose()?;

    let entry_elf = interp_elf.as_ref().unwrap_or(&main_elf);
<<<<<<< HEAD
    let entry = UserAddress::from_ptr(
        entry_elf.headers.file_header().entry.wrapping_add(entry_elf.vaddr_bias),
    );

    let vdso_base = UserAddress::default();
    #[cfg(not(feature = "starnix_lite"))]
    {
        let vdso_memory = &current_task.kernel().vdso.memory;
        let vvar_memory = current_task.kernel().vdso.vvar_readonly.clone();
=======
    // Do not allow mismatch of arch32 interpreter with a non-arch32 main elf,
    // or vice versa.
    if main_elf.arch_width != entry_elf.arch_width {
        log_warn!("interpreter elf and main elf are different architectures!");
        return Err(errno!(ENOEXEC));
    }
    let entry_addr = entry_elf.headers.file_header().entry.wrapping_add(entry_elf.vaddr_bias);
    let main_elf_entry = main_elf.headers.file_header().entry.wrapping_add(main_elf.vaddr_bias);
    let main_phdr = main_elf.file_base.wrapping_add(main_elf.headers.file_header().phoff);
    // For consistency with the loader, we wrap u64 then modulo the 3Gb limit
    // even though entry points would normally all be in the lower 1Gb.
    let entry = UserAddress::from_ptr(entry_addr);

    let vdso_memory = if main_elf.arch_width.is_arch32() {
        &current_task.kernel().vdso_arch32.as_ref().expect("an arch32 VDSO").memory
    } else {
        &current_task.kernel().vdso.memory
    };
    let vvar_memory = if main_elf.arch_width.is_arch32() {
        current_task.kernel().vdso_arch32.as_ref().unwrap().vvar_readonly.clone()
    } else {
        current_task.kernel().vdso.vvar_readonly.clone()
    };
>>>>>>> b557aeb7

    let vdso_size = vdso_memory.get_size();
    const VDSO_PROT_FLAGS: ProtectionFlags = ProtectionFlags::READ.union(ProtectionFlags::EXEC);
    const VDSO_MAX_ACCESS: Access = Access::READ.union(Access::EXEC);

    let vvar_size = vvar_memory.get_size();
    const VVAR_PROT_FLAGS: ProtectionFlags = ProtectionFlags::READ;
    const VVAR_MAX_ACCESS: Access = Access::READ;

    // Map the time values VMO used by libfasttime. We map this right behind the vvar so that
    // userspace sees this as one big vvar block in memory.
    let time_values_size = ZX_TIME_VALUES_MEMORY.get_size();
    let time_values_map_result = current_task.mm().map_memory(
        DesiredAddress::Any,
        ZX_TIME_VALUES_MEMORY.clone(),
        0,
        (time_values_size as usize) + (vvar_size as usize) + (vdso_size as usize),
        VVAR_PROT_FLAGS,
        VVAR_MAX_ACCESS,
        MappingOptions::empty(),
        MappingName::Vvar,
        FileWriteGuardRef(None),
    )?;

        // Create a private clone of the starnix kernel vDSO.
        let vdso_clone = vdso_memory
            .create_child(zx::VmoChildOptions::SNAPSHOT_AT_LEAST_ON_WRITE, 0, vdso_size)
            .map_err(|status| from_status_like_fdio!(status))?;

        let vdso_executable = Arc::new(
            vdso_clone
                .replace_as_executable(&VMEX_RESOURCE)
                .map_err(|status| from_status_like_fdio!(status))?,
        );

    // Overwrite the second part of the vvar mapping with starnix's vvar.
    let vvar_map_result = current_task.mm().map_memory(
        DesiredAddress::FixedOverwrite(time_values_map_result + time_values_size),
        vvar_memory,
        0,
        vvar_size as usize,
        VVAR_PROT_FLAGS,
        VVAR_MAX_ACCESS,
        MappingOptions::empty(),
        MappingName::Vvar,
        FileWriteGuardRef(None),
    )?;

    // Overwrite the third part of the vvar mapping to contain the vDSO clone.
    let vdso_base = current_task.mm().map_memory(
        DesiredAddress::FixedOverwrite(vvar_map_result + vvar_size),
        vdso_executable,
        0,
        vdso_size as usize,
        VDSO_PROT_FLAGS,
        VDSO_MAX_ACCESS,
        MappingOptions::DONT_SPLIT,
        MappingName::Vdso,
        FileWriteGuardRef(None),
    )?;

    let auxv = {
        let creds = current_task.creds();
        let secure = if creds.uid != creds.euid || creds.gid != creds.egid { 1 } else { 0 };
        vec![
            (AT_PAGESZ, *PAGE_SIZE),
            (AT_CLKTCK, SCHEDULER_CLOCK_HZ as u64),
            (AT_UID, creds.uid as u64),
            (AT_EUID, creds.euid as u64),
            (AT_GID, creds.gid as u64),
            (AT_EGID, creds.egid as u64),
            (AT_PHDR, main_phdr as u64),
            (AT_PHENT, main_elf.headers.file_header().phentsize as u64),
            (AT_PHNUM, main_elf.headers.file_header().phnum as u64),
            (AT_BASE, interp_elf.map_or(0, |interp| interp.file_base as u64)),
            (AT_ENTRY, main_elf_entry as u64),
            (AT_SYSINFO_EHDR, vdso_base.into()),
            (AT_SECURE, secure),
        ]
    };

    // TODO(tbodt): implement MAP_GROWSDOWN and then reset this to 1 page. The current value of
    // this is based on adding 0x1000 each time a segfault appears.
    let stack_size: usize = round_up_to_system_page_size(
        get_initial_stack_size(
            original_path,
            &resolved_elf.argv,
            &resolved_elf.environ,
            &auxv,
            main_elf.arch_width,
        ) + 0xf0000,
    )
    .expect("stack is too big");

    let prot_flags = ProtectionFlags::READ | ProtectionFlags::WRITE;
    let stack_base = current_task.mm().map_stack(stack_size, prot_flags)?;

    let stack = stack_base + (stack_size - 8);

    let stack = populate_initial_stack(
        current_task.deref(),
        original_path,
        &resolved_elf.argv,
        &resolved_elf.environ,
        auxv,
        stack,
        main_elf.arch_width,
    )?;

    let mut mm_state = current_task.mm().state.write();
    mm_state.stack_size = stack_size;
    mm_state.stack_start = stack.stack_pointer;
    mm_state.auxv_start = stack.auxv_start;
    mm_state.auxv_end = stack.auxv_end;
    mm_state.argv_start = stack.argv_start;
    mm_state.argv_end = stack.argv_end;
    mm_state.environ_start = stack.environ_start;
    mm_state.environ_end = stack.environ_end;

    mm_state.vdso_base = vdso_base;

    let ptr_size: usize =
        if main_elf.arch_width.is_arch32() { size_of::<u32>() } else { size_of::<*const u8>() };
    let envp =
        stack.stack_pointer + ((resolved_elf.argv.len() + 1 /* argc */ + 1/* NULL */) * ptr_size);
    Ok(ThreadStartInfo {
        entry,
        stack: stack.stack_pointer,
        environ: envp,
        arch_width: main_elf.arch_width,
    })
}

fn get_arch_width(#[allow(unused_variables)] headers: &elf_parse::Elf64Headers) -> ArchWidth {
    #[cfg(feature = "arch32")]
    if headers.file_header().ident.is_arch32() {
        return ArchWidth::Arch32;
    }
    ArchWidth::Arch64
}

#[cfg(test)]
mod tests {
    use super::*;
    use crate::testing::*;
    use assert_matches::assert_matches;
    use std::mem::MaybeUninit;

    const TEST_STACK_ADDR: UserAddress = UserAddress::const_from(0x3000_0000);

    struct StackVmo(zx::Vmo);

    impl StackVmo {
        fn address_to_offset(&self, addr: UserAddress) -> u64 {
            (addr - TEST_STACK_ADDR) as u64
        }
    }

    impl MemoryAccessor for StackVmo {
        fn read_memory<'a>(
            &self,
            _addr: UserAddress,
            _bytes: &'a mut [MaybeUninit<u8>],
        ) -> Result<&'a mut [u8], Errno> {
            todo!()
        }

        fn read_memory_partial_until_null_byte<'a>(
            &self,
            _addr: UserAddress,
            _bytes: &'a mut [MaybeUninit<u8>],
        ) -> Result<&'a mut [u8], Errno> {
            todo!()
        }

        fn read_memory_partial<'a>(
            &self,
            _addr: UserAddress,
            _bytes: &'a mut [MaybeUninit<u8>],
        ) -> Result<&'a mut [u8], Errno> {
            todo!()
        }

        fn write_memory(&self, addr: UserAddress, bytes: &[u8]) -> Result<usize, Errno> {
            self.0.write(bytes, self.address_to_offset(addr)).map_err(|_| errno!(EFAULT))?;
            Ok(bytes.len())
        }

        fn write_memory_partial(&self, _addr: UserAddress, _bytes: &[u8]) -> Result<usize, Errno> {
            todo!()
        }

        fn zero(&self, _addr: UserAddress, _length: usize) -> Result<usize, Errno> {
            todo!()
        }
    }

    #[::fuchsia::test]
    fn test_trivial_initial_stack() {
        let stack_vmo = StackVmo(zx::Vmo::create(0x4000).expect("VMO creation should succeed."));
        let original_stack_start_addr = TEST_STACK_ADDR + 0x1000u64;

        let path = CString::new(&b""[..]).unwrap();
        let argv = &vec![];
        let environ = &vec![];

        let stack_start_addr = populate_initial_stack(
            &stack_vmo,
            &path,
            argv,
            environ,
            vec![],
            original_stack_start_addr,
            ArchWidth::Arch64,
        )
        .expect("Populate initial stack should succeed.")
        .stack_pointer;

        let argc_size: usize = 8;
        let argv_terminator_size: usize = 8;
        let environ_terminator_size: usize = 8;
        let aux_execfn_terminator_size: usize = 8;
        let aux_execfn: usize = 16;
        let aux_random: usize = 16;
        let aux_null: usize = 16;
        let random_seed: usize = 16;

        let mut payload_size = argc_size
            + argv_terminator_size
            + environ_terminator_size
            + aux_execfn_terminator_size
            + aux_execfn
            + aux_random
            + aux_null
            + random_seed;
        if payload_size % 16 > 0 {
            payload_size += 16 - (payload_size % 16);
        }

        assert_eq!(stack_start_addr, original_stack_start_addr - payload_size);
    }

    fn exec_hello_starnix(
        locked: &mut Locked<'_, Unlocked>,
        current_task: &mut CurrentTask,
    ) -> Result<(), Errno> {
        let argv = vec![CString::new("data/tests/hello_starnix").unwrap()];
        let executable =
            current_task.open_file(locked, argv[0].as_bytes().into(), OpenFlags::RDONLY)?;
        current_task.exec(locked, executable, argv[0].clone(), argv, vec![])?;
        Ok(())
    }

    #[::fuchsia::test]
    async fn test_load_hello_starnix() {
        let (_kernel, mut current_task, mut locked) = create_kernel_task_and_unlocked_with_pkgfs();
        exec_hello_starnix(&mut locked, &mut current_task).expect("failed to load executable");
        assert!(current_task.mm().get_mapping_count() > 0);
    }

    // TODO(https://fxbug.dev/42072654): Figure out why this snapshot fails.
    #[cfg(target_arch = "x86_64")]
    #[::fuchsia::test]
    async fn test_snapshot_hello_starnix() {
        let (kernel, mut current_task, mut locked) = create_kernel_task_and_unlocked_with_pkgfs();
        exec_hello_starnix(&mut locked, &mut current_task).expect("failed to load executable");

        let current2 = create_task(&mut locked, &kernel, "another-task");
        current_task.mm().snapshot_to(&mut locked, current2.mm()).expect("failed to snapshot mm");

        assert_eq!(current_task.mm().get_mapping_count(), current2.mm().get_mapping_count());
    }

    #[::fuchsia::test]
    fn test_parse_interpreter_line() {
        assert_matches!(parse_interpreter_line(b"#!"), Err(_));
        assert_matches!(parse_interpreter_line(b"#!\n"), Err(_));
        assert_matches!(parse_interpreter_line(b"#! \n"), Err(_));
        assert_matches!(parse_interpreter_line(b"#!/bin/bash"), Err(_));
        assert_eq!(
            parse_interpreter_line(b"#!/bin/bash\x00\n"),
            Ok(vec![CString::new("/bin/bash").unwrap()])
        );
        assert_eq!(
            parse_interpreter_line(b"#!/bin/bash\n"),
            Ok(vec![CString::new("/bin/bash").unwrap()])
        );
        assert_eq!(
            parse_interpreter_line(b"#!/bin/bash -e\n"),
            Ok(vec![CString::new("/bin/bash").unwrap(), CString::new("-e").unwrap()])
        );
        assert_eq!(
            parse_interpreter_line(b"#!/bin/bash -e \n"),
            Ok(vec![CString::new("/bin/bash").unwrap(), CString::new("-e").unwrap()])
        );
        assert_eq!(
            parse_interpreter_line(b"#!/bin/bash \t -e\n"),
            Ok(vec![CString::new("/bin/bash").unwrap(), CString::new("-e").unwrap()])
        );
        assert_eq!(
            parse_interpreter_line(b"#!/bin/bash -e -x\n"),
            Ok(vec![CString::new("/bin/bash").unwrap(), CString::new("-e -x").unwrap(),])
        );
        assert_eq!(
            parse_interpreter_line(b"#!/bin/bash -e  -x\t-l\n"),
            Ok(vec![CString::new("/bin/bash").unwrap(), CString::new("-e  -x\t-l").unwrap(),])
        );
        assert_eq!(
            parse_interpreter_line(b"#!/bin/bash\nfoobar"),
            Ok(vec![CString::new("/bin/bash").unwrap()])
        );
        assert_eq!(
            parse_interpreter_line(b"#! /bin/bash -e  -x\t-l\n"),
            Ok(vec![CString::new("/bin/bash").unwrap(), CString::new("-e  -x\t-l").unwrap(),])
        );
        assert_eq!(
            parse_interpreter_line(b"#!\t/bin/bash \t-l\n"),
            Ok(vec![CString::new("/bin/bash").unwrap(), CString::new("-l").unwrap(),])
        );
    }
}<|MERGE_RESOLUTION|>--- conflicted
+++ resolved
@@ -623,17 +623,6 @@
         .transpose()?;
 
     let entry_elf = interp_elf.as_ref().unwrap_or(&main_elf);
-<<<<<<< HEAD
-    let entry = UserAddress::from_ptr(
-        entry_elf.headers.file_header().entry.wrapping_add(entry_elf.vaddr_bias),
-    );
-
-    let vdso_base = UserAddress::default();
-    #[cfg(not(feature = "starnix_lite"))]
-    {
-        let vdso_memory = &current_task.kernel().vdso.memory;
-        let vvar_memory = current_task.kernel().vdso.vvar_readonly.clone();
-=======
     // Do not allow mismatch of arch32 interpreter with a non-arch32 main elf,
     // or vice versa.
     if main_elf.arch_width != entry_elf.arch_width {
@@ -647,17 +636,19 @@
     // even though entry points would normally all be in the lower 1Gb.
     let entry = UserAddress::from_ptr(entry_addr);
 
-    let vdso_memory = if main_elf.arch_width.is_arch32() {
-        &current_task.kernel().vdso_arch32.as_ref().expect("an arch32 VDSO").memory
-    } else {
-        &current_task.kernel().vdso.memory
-    };
-    let vvar_memory = if main_elf.arch_width.is_arch32() {
-        current_task.kernel().vdso_arch32.as_ref().unwrap().vvar_readonly.clone()
-    } else {
-        current_task.kernel().vdso.vvar_readonly.clone()
-    };
->>>>>>> b557aeb7
+    #[cfg(not(feature = "starnix_lite"))]
+    {
+        let vdso_memory = if main_elf.arch_width.is_arch32() {
+            &current_task.kernel().vdso_arch32.as_ref().expect("an arch32 VDSO").memory
+        } else {
+            &current_task.kernel().vdso.memory
+        };
+        let vvar_memory = if main_elf.arch_width.is_arch32() {
+            current_task.kernel().vdso_arch32.as_ref().unwrap().vvar_readonly.clone()
+        } else {
+            current_task.kernel().vdso.vvar_readonly.clone()
+        };
+    }
 
     let vdso_size = vdso_memory.get_size();
     const VDSO_PROT_FLAGS: ProtectionFlags = ProtectionFlags::READ.union(ProtectionFlags::EXEC);
@@ -682,16 +673,16 @@
         FileWriteGuardRef(None),
     )?;
 
-        // Create a private clone of the starnix kernel vDSO.
-        let vdso_clone = vdso_memory
-            .create_child(zx::VmoChildOptions::SNAPSHOT_AT_LEAST_ON_WRITE, 0, vdso_size)
-            .map_err(|status| from_status_like_fdio!(status))?;
-
-        let vdso_executable = Arc::new(
-            vdso_clone
-                .replace_as_executable(&VMEX_RESOURCE)
-                .map_err(|status| from_status_like_fdio!(status))?,
-        );
+    // Create a private clone of the starnix kernel vDSO.
+    let vdso_clone = vdso_memory
+        .create_child(zx::VmoChildOptions::SNAPSHOT_AT_LEAST_ON_WRITE, 0, vdso_size)
+        .map_err(|status| from_status_like_fdio!(status))?;
+
+    let vdso_executable = Arc::new(
+        vdso_clone
+            .replace_as_executable(&VMEX_RESOURCE)
+            .map_err(|status| from_status_like_fdio!(status))?,
+    );
 
     // Overwrite the second part of the vvar mapping with starnix's vvar.
     let vvar_map_result = current_task.mm().map_memory(
