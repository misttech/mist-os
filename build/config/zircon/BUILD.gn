# Copyright 2024 Mist Tecnologia LTDA. All rights reserved.
# Copyright 2019 The Fuchsia Authors. All rights reserved.
# Use of this source code is governed by a BSD-style license that can be
# found in the LICENSE file.

import("//build/board.gni")
import("//build/config/build_id.gni")
import("//build/config/clang/clang.gni")
import("//build/config/clang/crash_diagnostics.gni")
import("//build/config/compiler.gni")
import("//build/config/linker.gni")
import("//build/config/zircon/levels.gni")
import("//build/toolchain/variant.gni")

# NOTE: This file provides the GN configs used by Zircon toolchains
# exclusively. See //build/toolchain/zircon/zircon_toolchain.gni.
#
# Major differences in the rewrite:
#
#  - Uses |zircon_toolchain| global variable, instead of |toolchain|.
#
#  - All code paths related to |is_host| has been removed (the Zircon toolchain
#    are never used to build host binaries).

config("compiler") {
  # Per CPU targeting policy we always target the baseline when building the
  # kernel, rather than using board_configs. This is done to reduce binary
  # diversity. See: TODO RFC LINK HERE
  configs = [ "//build/config:cpu_baseline" ]

  compiler_flags = []
  cflags_cc = []
  defines = []
  ldflags = []

  # NOTE: This config should only be used with Zircon-specific toolchains
  # but this BUILD.gn file is also included from non-Zircon ones. To
  # avoid un-necessary GN errors, define a fake local zircon_toolchain
  # scope to ensure this config() definitions executes properly even if
  # it is never used.
  if (zircon_toolchain == false) {
    zircon_toolchain = {
      target_tuple = ""
      version_string = ""
      include_dirs_cc = []
      lib_dirs = []
    }
  }

  # For GCC, the compiler command implies the target.
  # For Clang, there's a single compiler command that takes `--target`.
  if (!is_gcc) {
    compiler_flags += [ "--target=${zircon_toolchain.target_tuple}" ]
  }

  if (linker != "") {
    ldflags += [ "-fuse-ld=$linker" ]
  }

  if (defined(zircon_toolchain.version_string) &&
      zircon_toolchain.version_string != "") {
    # Nothing uses this define, but its presence on compilation command
    # lines ensures that Ninja will rebuild things when a new compiler
    # version arrives.
    defines += [ "TOOLCHAIN_VERSION=${zircon_toolchain.version_string}" ]
  }

  # This is the default already on Fuchsia and maybe others, but never hurts.
  cflags = [ "-fno-common" ]

  configs += [
    "//build/config:color_diagnostics",
    "//build/config:crash_diagnostics",
    "//build/config:stack-size-section",

    # TODO: "$current_os:compiler",
  ]
  if (!is_gcc) {
    configs += [
      "//build/config:clang_defaults",
      "//build/config:embed_bitcode",
    ]
  }

  # This is done even if !is_fuchsia to catch cases like the kernel.efi
  # environment, where current_os != "fuchsia" but nonetheless Fuchsia-specific
  # code is built.
  configs += [ "//build/config/fuchsia:compiler_fuchsia_api_level" ]

  if (is_gcc) {
    # This is predefined by Clang but not by GCC.
    if (current_cpu == "arm64") {
      defines += [ "__ARM_ACLE=202420" ]
    } else if (current_cpu == "arm") {
      defines += [ "__ARM_ACLE=200" ]
    }
  }

<<<<<<< HEAD
  if (is_fuchsia || is_mistos) {
=======
  if (is_fuchsia) {
    ldflags += [ "-Wl,-z,start-stop-visibility=hidden" ]

>>>>>>> 5d4ffdda
    # ld.bfd doesn't support -z relro for the targets we use it for.
    if (!is_gcc || linker == "gold") {
      ldflags += [ "-Wl,-z,relro" ]
    }

    if (is_gcc) {
      # This is predefined by Clang --target=*-fuchsia.
      # But the GCC toolchain is the generic --target=*-elf one.
      defines += [ "__Fuchsia__" ]

      # These are done by default in the Clang toolchain.
      cflags += [ "-fasynchronous-unwind-tables" ]
      ldflags += [
        "-Wl,--build-id",
        "-Wl,--hash-style=gnu",
        "-Wl,-z,now",
        "-Wl,-z,combreloc",
        "-Wl,-z,text",
      ]

      if (!is_kernel) {
        ldflags += [ "-Wl,--eh-frame-hdr" ]
      }

      if (linker == "" || linker == "bfd") {
        # This is the default in both LLD and Gold, but not in BFD.
        # However, Gold doesn't even have the switch.
        ldflags += [ "-Wl,-z,separate-code" ]
      }

      # This is the default in LLD, available in BFD, but not in Gold.
      if (linker == "bfd") {
        ldflags += [ "-Wl,-z,pack-relative-relocs" ]
      }

      # In the Clang toolchain assembly files with no explicit marker don't
      # cause the presumption of executable stack as they do in GCC.
      ldflags += [ "-Wl,-z,noexecstack" ]

      if (current_cpu == "arm64") {
        # x18 is reserved in the Fuchsia ABI so it can be used
        # for things like -fsanitize=shadow-call-stack.
        cflags += [ "-ffixed-x18" ]
      } else if (current_cpu == "x64") {
        # GCC will overalign data by default, but there's no need for that.
        cflags += [ "-malign-data=abi" ]
      }
    } else {
      # gcc defaults to enabling sized deallocation >= c++14; clang does not.
      # Enable sized-deallocation for the kernel, so the heap implementation
      # can optimize for or check generated sizes.
      cflags += [ "-fsized-deallocation" ]
    }
  } else if (current_os == "win") {
    # This avoids timestamps in PE-COFF relocatable (.o) files.  When using
    # clang-cl, it can also be spelled `/Brepro` as the linker option is.
    # But for the normal clang(++) driver, stick to the `-` option syntax.
    # The driver passes the corresponding option on to the linker as well,
    # where it enables build ID-like PDB UUIDs without timestamp.
    compiler_flags += [ "-mno-incremental-linker-compatible" ]
  }

  lib_dirs = zircon_toolchain.lib_dirs

  asmflags = compiler_flags
  cflags += compiler_flags
  ldflags += compiler_flags

  if ((is_fuchsia || is_mistos) && build_id_format != "") {
    ldflags += [ "-Wl,--build-id=$build_id_format" ]
  }
}

config("nolibc") {
  ldflags = [
    "-nostartfiles",
    "-nolibc",
  ]

  # Don't use -nostdlib, because the builtins (or libgcc) are what we want
  # and are otherwise annoying to find and specify.  It's just the -lc that
  # we really want to defeat, and that's handled by giving a -L that will
  # find exactly nothing but a stub libc.so.  Clang has -nolibc to kill
  # the -lc, but for C++ it still uses -lm under -nolibc.  So this is still
  # needed to make -lm into a stub.
  # This doesn't use lib_dirs because that propagates across linking targets to
  # e.g. affect an executable() linked with a shared_library() that uses this
  # config. Since ldflags does not propagate that way, this uses explicitly the
  # -L switch that lib_dirs would expand to.
  ldflags += [ "-L" + rebase_path("libc-stub", root_build_dir) ]
}

config("data_sections") {
  cflags = [ "-fdata-sections" ]
  ldflags = cflags
}

# The 'default_assert_level' will point to one of the assert_level_<n> values
# below. This allows targets or toolchains to opt out from the default and
# select a specific value.

foreach(level,
        [
          0,
          1,
          2,
        ]) {
  variant("assert_level_$level") {
    defines = [ "ZX_ASSERT_LEVEL=$level" ]
    if (level == 0) {
      defines += [ "NDEBUG" ]
    }
  }
}

variant("default_assert_level") {
  assert(
      zx_assert_level >= 0 && zx_assert_level <= 2,
      "Invalid zx_assert_level value '$zx_assert_level', valid values are 0, 1 or 2")
  configs = [ ":assert_level_$zx_assert_level" ]
}

# This is separate from default_optimize so it can be removed.
config("default_icf") {
  if (optimize != "none" && optimize != "debug") {
    # Our code should never rely on C's unique function pointer semantics,
    # which is broken by --icf=all for sometimes substantial space savings.
    configs = [ "//build/config:icf" ]
  }
}

config("no_threadsafe_statics") {
  cflags_cc = [ "-fno-threadsafe-statics" ]
  cflags_objcc = cflags_cc
}

config("default_include_dirs") {
  include_dirs = [ "//zircon/system/public" ]
  if (is_mistos) {
    include_dirs += [ "//vendor/misttech/zircon/system/public" ]
  }
}

config("no_fuzzer") {
  if (!is_gcc) {
    cflags = [ "-fno-sanitize=fuzzer" ]
  }
}

# TODO(https://fxbug.dev/42101776) Remove this once the warning with fit::variant is addressed.
config("no_maybe_uninitialized") {
  if (is_gcc) {
    cflags = [ "-Wno-maybe-uninitialized" ]
  }
}

config("machine") {
  if ((is_fuchsia || is_mistos) && is_gcc) {
    # TODO(https://fxbug.dev/42107211): Really need to get this nailed down once and for all
    # and set by default in the compiler driver (Clang at least).
    ldflags = [ "-Wl,-z,max-page-size=4096" ]
  }
}

variant("user") {
  defines = [ "_ALL_SOURCE" ]
  configs = [ ":nolibc" ]
  deps = [ "//zircon/system/ulib/c/include:headers" ]

  if (is_gcc) {
    # This is the default in Clang for Fuchsia targets.  In shlib toolchains
    # this config will come before the one that overrides it with -fPIC.
    common_flags = [ "-fPIE" ]
  }
}

variant("user-link") {
  if (is_gcc) {
    # Include this in every final link.  This doesn't just use libs because
    # that propagates implicitly from every kind of target.  But, it needs to
    # be possible to remove the user-link config from just the linking target
    # itself to avoid this going into the link (e.g. for relocatable links).
    # ldflags doesn't propagate like libs does, so this way it only applies
    # when this config is on the configs list of the actual linking target.
    # The compiler driver and linker don't care where the input linker script
    # appears on the link command line, so that is fine.  However, it requires
    # also plumbing inputs to make sure GN knows the file is being used and
    # emits Ninja file deps as it would implicitly for libs.
    inputs = [ "dso_handle.ld" ]
    ldflags = rebase_path(inputs, root_build_dir)
  }
}

variant("user-executable") {
  # This prevents the default dynamic linker from being embedded.  Other deps
  # can still set PT_INTERP either via link inputs with a `.interp` section, or
  # ldflags that come later with an explicit `-Wl,-dynamic-linker=...`.
  ldflags = [ "-Wl,--no-dynamic-linker" ]
  if (is_gcc) {
    # This is already the default in Clang for Fuchsia targets.
    ldflags += [ "-pie" ]

    # Gold doesn't handle --no-dynamic-linker and won't produce a PIE without a
    # PT_INTERP.
    ldflags += [ "-fuse-ld=bfd" ]
  }

  # crt1 and libc will come via explicit link dependencies if at all.
  ldflags += [
    "-nostartfiles",
    "-nolibc",
  ]
}

config("integer-paranoia") {
  cflags = [
    "-fsanitize=integer-divide-by-zero,signed-integer-overflow",
    "-fsanitize-undefined-trap-on-error",
  ]
}

config("static-libc++") {
  if (current_os == "mac") {
    # The macOS driver doesn't support -static-libstdc++ properly, so pass
    # the libraries directly.  This has to locate the files explicitly in
    # the toolchain, because -lc++ would look for the shared library.
    ldflags = [
      "-nostdlib++",

      # NOTE: the path below was relative to toolchain.tool_dir in the Zircon build
      # but the Fuchsia one doesn't support GCC-based host builds at all, so this
      # is assuming Clang is always used instead.
      "${rebased_clang_dir}/lib/libc++.a",
    ]
  } else {
    ldflags = [ "-static-libstdc++" ]

    # TODO(https://fxbug.dev/42101309): The implicitly linked static libc++.a depends on these.
    if (current_os == "linux") {
      libs = [
        "dl",
        "pthread",
      ]
    }
  }
  if (is_kernel || toolchain_variant.tags + [ "no-compiler-abi" ] -
                   [ "no-compiler-abi" ] != toolchain_variant.tags) {
    # This directory contains just a libc++.a file that is a stub input linker
    # script to prevent the real libc++.a from being found by the linker.
    # Instead, it will find the empty file and any references to symbols
    # defined in the real libc++.a (which includes libc++abi) will cause the
    # link to fail.  This doesn't use lib_dirs because it propagates in ways
    # that ldflags doesn't.  It also ensures the stub is first in the path,
    # since any -L switches from lib_dirs directories come after ldflags.
    ldflags += [ "-L" + rebase_path("libc++-stub", root_build_dir) ]
  }
}

# This config is used for code that needs to be purely position-independent
# without using dynamic relocation.  Since the compiler doesn't generally make
# guarantees about this, it's sometimes necessary to disable specific optimizations
# to ensure the code with this requirement doesn't get compiled in ways that won't
# work.  This config can be changed to add switches when those needs arise.
config("pure") {
  # TODO(https://fxbug.dev/42076005): This disables the SwitchToLookupTable optimization,
  # which is not PIC-friendly under LTO.
  if ((current_toolchain == shlib_toolchain ||
       toolchain_variant.is_pic_default) &&
      (optimize == "size_lto" || toolchain_variant.tags + [ "lto" ] -
                                 [ "lto" ] != toolchain_variant.tags)) {
    cflags = [ "-fno-jump-tables" ]
  }
}

variant("rodso") {
  configs = [ ":pure" ]
  if (is_gcc) {
    inputs = [ "rodso.ld" ]
    ldflags = [ "-Wl,-T," + rebase_path(inputs[0], root_build_dir) ]
  }
}

# This has to be variant() rather than config() to be used in the toolchain
# configs list.
variant("tiny") {
  cflags = [ "-mcmodel=tiny" ]
  asmflags = cflags
  ldflags = cflags
}

# Statically linked posititon independent executable.
#
# These have to be variant() rather than config() to be used in the toolchain
# configs list.
variant("static-pie-compile") {
  cflags = [ "-fPIE" ]
}

variant("static-pie-link") {
  ldflags = [
    "-Wl,-pie",
    "-Wl,--no-dynamic-linker",
  ]
}

# Disallow C++ static initializers in functions that require runtime init.
config("forbid-guard-variables") {
  if (!is_gcc) {
    cflags_cc = [
      "-Xclang",
      "-fforbid-guard-variables",
    ]
  }
}

# This is used by hermetic_code_blob() in hermetic_code_blob.gni.
config("hermetic-code-blob") {
  inputs = [ "hermetic-code-blob.ld" ]

  # Use a custom linker script rather than the default PIE layout.
  ldflags = [ "-Wl,-T," + rebase_path(inputs[0], root_build_dir) ]

  # lld defaults to PIE, while the GNU linkers do not.
  if (!is_gcc) {
    ldflags += [ "-Wl,--no-pie" ]
  }

  # Don't add any additional sections or dependencies.
  configs = [ ":no-synthetic-sections" ]
  if (!is_kernel) {
    ldflags += [
      "-static",
      "-nostartfiles",
    ]
    if (is_gcc) {
      ldflags += [ "-nostdlib" ]
    } else {
      # Note this can still link in builtins, which is generally OK for user
      # code (even the basic machine ABI), but not for kernel code that has its
      # own ABI requirements.
      ldflags += [
        "-nolibc",
        "-nostdlib++",
        "-unwindlib=none",
      ]
    }
  }
}

config("no-synthetic-sections") {
  # These may be necessary to override earlier explicit switches passed by
  # //build/config:compiler and its dependencies, e.g. when using -r.
  ldflags = [
    "-Wl,--build-id=none",  # Don't generate .note.gnu.build-id section.
    "-Wl,--no-eh-frame-hdr",  # Don't generate .eh_frame_hdr section.
  ]
  if (linker != "gold") {
    ldflags += [
      "-Wl,--no-dynamic-linker",  # Don't generate .interp section.
    ]
  }
}

# This is used by the basic_executable() for an hermetic partial link step.
config("hermetic_source_set.config") {
  # The partial link with --gc-sections will drop some sections that should
  # survive (while not directly referenced) into the outer link to be
  # implicitly referenced later, e.g. via a generated .eh_frame_hdr.
  inputs = [ "//build/toolchain/hermetic_source_set.ld" ]
  ldflags = [
    "-r",
    "-static",
    "-Wl,-T," + rebase_path(inputs[0], root_build_dir),
  ]
}<|MERGE_RESOLUTION|>--- conflicted
+++ resolved
@@ -96,13 +96,9 @@
     }
   }
 
-<<<<<<< HEAD
   if (is_fuchsia || is_mistos) {
-=======
-  if (is_fuchsia) {
     ldflags += [ "-Wl,-z,start-stop-visibility=hidden" ]
 
->>>>>>> 5d4ffdda
     # ld.bfd doesn't support -z relro for the targets we use it for.
     if (!is_gcc || linker == "gold") {
       ldflags += [ "-Wl,-z,relro" ]
