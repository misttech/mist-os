--- conflicted
+++ resolved
@@ -456,7 +456,7 @@
     default_common_binary_configs += [ "//build/config:release" ]
   }
 
-  if (is_fuchsia) {
+  if (is_fuchsia || is_mistos) {
     default_common_binary_configs += [
       "//build/config:auto_var_init",
       "//build/config:icf",
@@ -472,22 +472,6 @@
     ]
   }
 
-  if (is_mistos) {
-    default_common_binary_configs += [
-      "//build/config:auto_var_init",
-      "//build/config:icf",
-      "//build/config:thread_safety_annotations",
-      "//build/config/mistos:dynamic_rust_standard_library",
-      "//build/config/mistos:large_rust_stack",
-      "//build/config/rust:panic_abort",
-      "//build/config/rust:v0_symbol_mangling",
-
-      # TODO(mcgrathr): Perhaps restrict this to only affected code.
-      # For now, safest to do it everywhere.
-      "//build/config/mistos:zircon_asserts",
-    ]
-  }
-
   if (is_mac) {
     default_common_binary_configs += [ "//build/config/mac:compiler" ]
   }
@@ -521,18 +505,11 @@
   # These configs are added here so that they can later be removed from default
   # configs for targets which do not need them. This cannot be done when the
   # configs are added transitively.
-  if (current_os == "fuchsia") {
+  if (current_os == "fuchsia" || current_os == "mistos") {
     default_executable_configs += [ "//build/config/fuchsia:fdio_config" ]
 
     default_executable_deps +=
         [ "//build/config/fuchsia:maybe_scudo_default_options" ]
-  }
-
-  if (current_os == "mistos") {
-    default_executable_configs += [ "//build/config/mistos:fdio_config" ]
-
-    default_executable_deps +=
-        [ "//build/config/mistos:maybe_scudo_default_options" ]
   }
 
   if (toolchain_variant.is_pic_default) {
@@ -2421,35 +2398,6 @@
     # This is implicitly added to every kind of target that can have `sources`.
     deps += toolchain_variant.source_deps
 
-<<<<<<< HEAD
-    if ((is_fuchsia || is_mistos) && zircon_toolchain == false) {
-      # Depend on runtime libraries provided by the sysroot and the toolchain.
-      # This ensures the libraries are packaged up with the output of this
-      # target.
-      # These dependencies need to be attached here rather than higher up in the
-      # dependency tree in order to correctly capture the active toolchain
-      # variant.
-
-      # NOTE: invoker.crate_root will be defined when building a Rust crate
-      # instead of a C++ binary.
-      if (defined(crate_root)) {
-        deps += [ "//zircon/public/sysroot:rust_binary_deps" ]
-      } else {
-        deps += [ "//zircon/public/sysroot:cpp_binary_deps" ]
-      }
-
-      # Add dependency to the C runtime startup object file for executables,
-      # except if the static-pie-config is used.
-      _static_pie_label = "//build/config/fuchsia:static-pie-config"
-      if (is_mistos) {
-        _static_pie_label = "//build/config/mistos:static-pie-config"
-      }
-
-      if ((target_type == "executable" || target_type == "test") &&
-          configs + [ _static_pie_label ] - [ _static_pie_label ] == configs) {
-        deps += [ "//zircon/public/sysroot:crt1_deps" ]
-      }
-=======
     # This is implicitly added to every kind of linking target.
     deps += toolchain_variant.link_deps
 
@@ -2464,9 +2412,8 @@
         "${config}_source_deps",
       ]
     }
->>>>>>> 31e80f47
-
-    if (is_fuchsia && zircon_toolchain == false) {
+
+    if ((is_fuchsia || is_mistos) && zircon_toolchain == false) {
       if (target_type == "shared_library") {
         # Add zircon dependency for the profile variant. TODO(https://fxbug.dev/42139818): Remove this.
         if (toolchain_variant.tags + [
@@ -3156,7 +3103,8 @@
           if (current_os != "mac" && current_os != "win") {
             elf_build_id = rebased_output_file + ".build-id.stamp"
           }
-          if (output_breakpad_syms && current_os == "fuchsia") {
+          if (output_breakpad_syms &&
+              (current_os == "fuchsia" || current_os == "mistos")) {
             breakpad = rebased_output_file + ".sym"
           }
         },
@@ -3339,176 +3287,8 @@
           !defined(invoker.crate_type),
           "Rust libraries should not be expanded in the -shared toolchain, see https://fxbug.dev/387208039")
       not_needed(invoker, [ "exclude_toolchain_tags" ])
-<<<<<<< HEAD
-      _fuchsia_binary(target_name) {
-        target_type = "shared_library"
-
-        # Save the target name here as it could be overridden by the calls
-        # to forward_variables_from below.
-        original_target_name = target_name
-
-        # Explicitly forward applicable_licenses and visibility, implicitly
-        # forward everything else.
-        # Forwarding "*" doesn't recurse into nested scopes (to
-        # avoid copying all globals into each template invocation), so
-        # won't pick up file-scoped variables.  Normally this isn't too
-        # bad, but visibility is commonly defined at the file scope.
-        # Explicitly forwarding visibility and then excluding it from the
-        # "*" set works around this problem.  See http://crbug.com/594610
-        # for rationale on why this GN behavior is not considered a bug.
-        forward_variables_from(invoker,
-                               [
-                                 "applicable_licenses",
-                                 "visibility",
-                               ])
-        forward_variables_from(invoker,
-                               "*",
-                               [
-                                 "applicable_licenses",
-                                 "metadata",
-                                 "visibility",
-                               ])
-
-        # Restore the original target name.
-        target_name = original_target_name
-
-        if (defined(visibility)) {
-          visibility += [ ":$target_name" ]
-        }
-
-        if (!defined(output_dir)) {
-          output_dir = root_out_dir
-        }
-        if (!defined(output_name)) {
-          output_name = target_name
-        }
-
-        # Remove any "lib" prefix - this matches GN's behavior.
-        _prefixless = string_replace("###$output_name", "###lib", "")
-        if (_prefixless != "###$output_name") {
-          output_name = _prefixless
-        }
-        if (!defined(output_extension)) {
-          if (current_os == "mac") {
-            output_extension = "dylib"
-          } else if (current_os == "win") {
-            output_extension = "dll"
-          } else if (current_os == "unknown" && current_cpu == "wasm32") {
-            output_extension = "wasm"
-          } else {
-            output_extension = "so"
-          }
-        }
-
-        output_file_name = "lib$output_name"
-        if (output_extension != "") {
-          output_file_name += ".$output_extension"
-        }
-        output_file = "$output_dir/$output_file_name"
-        rebased_output_file = rebase_path(output_file, root_build_dir)
-
-        install_name = output_file_name
-        if (defined(invoker.install_name)) {
-          install_name = invoker.install_name
-        }
-
-        # TODO(https://fxbug.dev/42131832): Zircon toolchains must use a .debug suffix for non-stripped
-        # shared libraries, instead of putting them into exe.unstripped. This can be
-        # changed after build unification completes.
-        if (zircon_toolchain != false) {
-          link_output_file = output_file + zircon_toolchain.link_output_suffix
-        } else {
-          link_output_file = "$output_dir/lib.unstripped/$output_file_name"
-        }
-        _link_output_path = rebase_path(link_output_file, root_build_dir)
-        _link_output_dir =
-            rebase_path(get_path_info(link_output_file, "dir"), root_build_dir)
-
-        # rustc doesn't support building dylibs with LTO enabled without the
-        # `-Zdylib-lto` flag. For now we just disable LTO on these targets.
-        if (defined(configs) && defined(crate_type)) {
-          configs += [
-            "//build/config/lto",
-            "//build/config/lto:thinlto",
-          ]
-          configs -= [
-            "//build/config/lto",
-            "//build/config/lto:thinlto",
-          ]
-        }
-
-        # Note: the manifest-related metadata is added to the builder target as
-        # some targets (e.g. drivers) depend on it directly in the builder
-        # toolchain.
-        metadata = {
-          binaries = []
-
-          # Used by link_output_rspfile(), see its documentation for details
-          link_output_path = [ _link_output_path ]
-          link_output_barrier = []
-
-          # Allow metadata to be specified to shared_library instances
-          # that come from a PIC-friendly toolchain too. This is required
-          # for the Zircon VDSO and C library.
-          if (defined(invoker.metadata)) {
-            forward_variables_from(invoker.metadata, "*")
-          }
-
-          # Used by the distribution_manifest template.
-          if (!defined(distribution_entries)) {
-            distribution_entries = [
-              {
-                source = rebased_output_file
-                destination = "lib/${toolchain_variant.libprefix}$install_name"
-                label = get_label_info(":$target_name", "label_with_toolchain")
-              },
-            ]
-          } else {
-            not_needed([ "install_name" ])
-          }
-
-          # Used by sdk_verify_runtime_deps().
-          if (!defined(sdk_runtime_deps)) {
-            sdk_runtime_deps = [
-              {
-                label = get_label_info(":$target_name", "label_with_toolchain")
-                source = rebased_output_file
-              },
-            ]
-          }
-
-          # Used by the //:binaries target.
-          binaries += [
-            {
-              type = "shared_library"
-              label = get_label_info(":$target_name", "label_with_toolchain")
-              cpu = current_cpu
-              os = current_os
-              debug = rebase_path(link_output_file, root_build_dir)
-              dist = rebased_output_file
-              if (current_os != "mac" && current_os != "win") {
-                elf_build_id = rebased_output_file + ".build-id.stamp"
-              }
-              if (output_breakpad_syms &&
-                  (current_os == "fuchsia" || current_os == "mistos")) {
-                breakpad = rebased_output_file + ".sym"
-              }
-            },
-          ]
-
-          if (!defined(invoker.crate_type) || invoker.crate_type != "dylib") {
-            # Don't collect rlibs from transitive deps
-            rust_barrier = []
-          }
-          if (defined(invoker.crate_type)) {
-            rlib = [ "--extern=$crate_name=$_link_output_path" ]
-            searchdir = [ "-Ldependency=$_link_output_dir" ]
-          }
-        }
-=======
       _fuchsia_shared_library(target_name) {
         forward_variables_from(invoker, "*")
->>>>>>> 31e80f47
       }
     }
   }
