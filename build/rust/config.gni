--- conflicted
+++ resolved
@@ -109,24 +109,14 @@
 
 write_file(rustc_version_file, rustc_version_string)
 
-<<<<<<< HEAD
 assert(current_os == "mac" || current_os == "linux" ||
            current_os == "fuchsia" || current_os == "mistos" ||
            (current_os == "unknown" && current_cpu == "wasm32") ||
            current_os == "win",
        "current_os was neither mac, linux, unknown, mist-os, nor fuchsia")
-assert(current_cpu == "x64" || current_cpu == "arm64" ||
-       current_cpu == "wasm32" || current_cpu == "riscv64")
-=======
-assert(
-    current_os == "mac" || current_os == "linux" || current_os == "fuchsia" ||
-        (current_os == "unknown" && current_cpu == "wasm32") ||
-        current_os == "win",
-    "current_os was neither mac, linux, unknown, nor fuchsia")
 assert(
     current_cpu == "x64" || current_cpu == "arm64" || current_cpu == "wasm32" ||
     current_cpu == "riscv64" || current_cpu == "arm")
->>>>>>> 5ebe89cf
 if (current_os == "mac") {
   _suffix = "apple-darwin"
 } else if (current_os == "linux") {
