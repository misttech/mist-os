--- conflicted
+++ resolved
@@ -164,17 +164,6 @@
       # TODO: maybe just use target_name instead?
       output_name = crate_name
       crate_type = "dylib"
-<<<<<<< HEAD
-
-      # TODO(https://fxbug.dev/42069148): Remove "--undefined-version" logic when
-      # issue resolved upstream.
-      if (is_fuchsia || is_mistos) {
-        rustflags = [ "-Clink-arg=--undefined-version" ]
-      } else if (is_linux) {
-        rustflags = [ "-Clink-arg=-Wl,--undefined-version" ]
-      }
-=======
->>>>>>> 31e80f47
     }
 
     configs = []
