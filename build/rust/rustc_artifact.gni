# Copyright 2022 The Fuchsia Authors. All rights reserved.
# Use of this source code is governed by a BSD-style license that can be
# found in the LICENSE file.

import("//build/rust/config.gni")
import("//build/toolchain/rbe.gni")

# Common logic for implementing the other rustc_* templates in this directory.
# Should not be called directly outside of //build/rust.
#
# Parameters
#
#   target_type
#     Name of the template or rule to wrap, as a string.
#
#   crate_name
#     Name of the crate as passed to rustc. All dashes will be replaced
#     with underscores in the crate name: <name_underscored>
#
#   crate_root
#     Location of the crate root (e.g. `src/main.rs` or `src/lib.rs`).
#
#   edition
#     Edition of the Rust language to be used. See
#     https://doc.rust-lang.org/edition-guide/editions/index.html for more info on rust editions.
#
#   enforce_source_listing (optional)
#     When true, enforces that any source files used by the Rust compiler are
#     listed in `sources`. Defaults to true.
#
#   sources (optional)
#     List of source files which this crate is allowed to compile. Only
#     allowed when `enforce_source_listing = true`.
#     The Rust compiler discovers source files by following `mod` declarations
#     starting at the `source_root`. The discovered source files must match this
#     list.
#
#   rustflags
#     Extra rust compiler flags passed directly to rustc.
#
#   features (optional)
#     A list of conditional compilation flags to enable. This can be used to set features for crates
#     built in-tree which are also published to crates.io. This would be passed to rustc as
#     '--cfg feature="XXX"'
#
#   check_cfgs (optional)
#     A list of valid configurations for the target.
#     Passed to rustc as '--check-cfg=cfg(###)'.
#     Not specifying or using an empty list disables configuration checking.
#     See https://doc.rust-lang.org/nightly/rustc/check-cfg.html for the syntax.
#
#   rustenv (optional)
#     A list of environment variables that will be set when running the rust
#     compiler. These can be accessed at compile time with
#     [`std::env!`](https://doc.rust-lang.org/stable/std/macro.env.html)
#
#   pass_through
#     A scope of arguments to pass directly to the underlying wrapped target.
#     Only the primary target generated will receive these arguments.
#
#   disable_rbe (optional)
#     Set to true to force this target to build locally, overriding the global
#     `rust_rbe_enable`.
#
#   link_args (optional)
#     List of arguments to pass to the linker via "-Clink-args=...".
#
#   disable_clippy (optional)
#     Don't run clippy on this target.
#
#   emit_tool_path (optional)
#     Exclude this target from tool_paths.json.
#
#   quiet_clippy (boolean, optional)
#     Run clippy on this target, producing a JSON output but do not print the output or fail the
#     target based on clippy's success. Intended for use when testing clippy itself, use in normal
#     build targets will hide lint warnings from developers and tools while still paying the
#     overhead of running clippy.
#
#   rust_crate_type
#     Usually GN handles this internally for rust targets, but we have to set it explicitly
#     for targets that generate a corresponding auxiliary target so that clippy and rustdoc have
#     access to it. See https://doc.rust-lang.org/reference/linkage.html for possible values
#
#   original_target_name
#     The name of the target as it appears in the BUILD file. Enables tooling
#     to find the template invocation in a BUILD file where this target was defined.
#
#
#   applicable_licenses
#   assert_no_deps
#   configs
#   deps
#   inputs
#   metadata
#   public_deps
#   sources
#   testonly
#   visibility
#     The usual GN meaning.
template("rustc_artifact") {
  if (current_toolchain == shlib_toolchain) {
    # For Rust targets that are expanded in the shared toolchain, redirect to the
    # base toolchain with variant. See https://fxbug.dev/387208039.
    group(target_name) {
      forward_variables_from(invoker,
                             [
                               "applicable_licenses",
                               "assert_no_deps",
                               "testonly",
                               "visibility",
                             ])
      public_deps = [ ":${target_name}(${variant_base_toolchain})" ]
      not_needed(invoker, "*")
    }
  } else {
    _remote_inputs = []
    if (defined(invoker.inputs)) {
      _remote_inputs = invoker.inputs
    }
    _local_inputs = _remote_inputs

    # Compute the metadata used to uniquely identify this target within rustc.
    # In particular, it is used as a key in the incremental cache to prevent
    # builds of the same crate name from clobbering each others' cache entries.
    # It is also used in symbol mangling.
    #
    # This is a space-separated list.
    _codegen_metadata =
        rebase_path(target_out_dir, root_build_dir) + " " + target_name
    _rustflags = [ "-Cmetadata=${_codegen_metadata}" ]

    _flag_deps = [ "//build/rust:api_level_cfg_flags" ]
    _flag_inputs = [ "${root_build_dir}/rust_api_level_cfg_flags.txt" ]
    _rustflags += [ "@rust_api_level_cfg_flags.txt" ]

    if (defined(invoker.features)) {
      foreach(i, invoker.features) {
        _rustflags += [ "--cfg=feature=\"${i}\"" ]
      }
    }
    if (defined(invoker.check_cfgs)) {
      foreach(i, invoker.check_cfgs) {
        _rustflags += [ "--check-cfg=cfg(${i})" ]
      }
    }
    if (defined(invoker.rustflags)) {
      _rustflags += invoker.rustflags
    }

    _group_name = target_name
    _actual_target_name = "${target_name}.actual"

    _use_rbe = rust_rbe_enable
    if (defined(invoker.disable_rbe) && invoker.disable_rbe) {
      _use_rbe = false
    }
    if (rust_rbe_enable && !_use_rbe) {
      # Disable RBE for this target through a fake rustflag,
      # that is intercepted by rustc-remote-wrapper.sh.
      _rustflags += [ "--remote-disable" ]
    }
    if (_use_rbe) {
      # Depend on Rust/RBE scripts and tools.
      _local_inputs += rust_rbe_deps
    }

    # These do not have aux targets (yet).
    _should_define_rust_aux = invoker.rust_crate_type != "cdylib" &&
                              invoker.rust_crate_type != "dylib" &&
                              (invoker.rust_crate_type != "proc-macro" ||
                               current_toolchain == toolchain_variant.base)

    if (_should_define_rust_aux) {
      # See //build/rust/rust_auxiliary.gni for more info about .aux targets. We
      # depend on this specific name (without the .actual suffix), so declare it
      # here.
      _aux_target_name = "${target_name}.aux"
      if (defined(invoker.rust_auxiliary_name)) {
        _aux_target_name = invoker.rust_auxiliary_name
      }
    }

    # Every first party Rust target is actually a group of both target_name.actual
    # and target_name.aux.
    # There is a group here, and in rust_auxiliary.gni. This group exists so that
    # rustdoc and clippy targets can be built in parallel with the actual target.
    group(_group_name) {
      forward_variables_from(invoker,
                             [
                               "applicable_licenses",
                               "testonly",
                               "visibility",
                             ])
      public_deps = [ ":${_actual_target_name}" ]
      if (_should_define_rust_aux) {
        public_deps += [ ":${_aux_target_name}" ]
      }
      metadata = {
        test_component_manifest_program_barrier = [ ":${_actual_target_name}" ]
        link_output_barrier = [ ":${_actual_target_name}" ]
      }
    }

    # Forwards to: rust_library, rust_proc_macro, executable, shared_library,
    # or static_library in //build/config/BUILDCONFIG.gn.
    target(invoker.target_type, _actual_target_name) {
      forward_variables_from(invoker,
                             [
                               "applicable_licenses",
                               "assert_no_deps",
                               "deps",
                               "emit_tool_path",
                               "metadata",
                               "output_prefix_override",
                               "pool",
                               "public_deps",
                               "rustenv",
                               "testonly",
                               "visibility",
                             ])

<<<<<<< HEAD
    # The Fuchsia standard library has an implicit #[link] directive
    # pointing to libfdio.so
    if ((is_fuchsia || is_mistos) &&
        (invoker.target_type == "executable" ||
         invoker.target_type == "shared_library" ||
         invoker.target_type == "loadable_module")) {
      deps += [ "//src/lib/fdio/rust:fdio_for_rust_stdlib" ]
    }
=======
      # rustc does not support dashes in crate names.
      crate_name = string_replace(invoker.crate_name, "-", "_")
      crate_root = invoker.crate_root
>>>>>>> 31e80f47

      rustflags = _rustflags
      if (rust_rbe_enable) {
        rustflags += [ "--remote-flag=--label='" +
                       get_label_info(":${_actual_target_name}",
                                      "label_with_toolchain") + "'" ]
      }
      if (_use_rbe && _remote_inputs != []) {
        # Signal to rustc-remote-wrapper.sh that there are additional
        # inputs to upload.  This flag is stripped away from the eventual
        # rustc command.
        rustflags +=
            [ "--remote-inputs=" +
              string_join(",", rebase_path(_remote_inputs, root_build_dir)) ]
      }

      configs = []
      if (defined(invoker.configs)) {
        configs = invoker.configs
      }
      assert(
          defined(invoker.edition),
          "Rust targets must set an edition. For new rust targets use: `edition = \"2021\"`")
      configs += [ "//build/config/rust:edition_${invoker.edition}" ]

      inputs = _local_inputs + _flag_inputs
      deps += _flag_deps

      if (!defined(invoker.enforce_source_listing) ||
          invoker.enforce_source_listing) {
        # fail early when the user forgets to list sources
        assert(defined(invoker.sources), "sources must be listed")
        sources = invoker.sources
      } else {
        not_needed(invoker, [ "sources" ])

        # This is a hack to workaround the fact that a GN `tool` invocation can't receive arbitrary input.
        # Add a sentinel value so that enforcement is skipped.
        sources = [ "//build/rust/__SKIP_ENFORCEMENT__.rs" ]

        # Opting out of strict sources check requires that the package is present
        # in a global allow-list.
        deps += [ "//build/rust:disable_strict_sources_check_allowlist" ]
      }

      if (defined(invoker.link_args)) {
        foreach(link_arg, invoker.link_args) {
          rustflags += [ "-Clink-args=" + link_arg ]
        }
      }

      # _pass_through and not_needed are to workaround https://crbug.com/gn/10
      _pass_through = invoker.pass_through
      assert(!defined(_pass_through.metadata))
      not_needed([ "_pass_through" ])

      # Pass through these variables unmodified.
      forward_variables_from(invoker.pass_through, "*")

      # The Fuchsia standard library has an implicit #[link] directive
      # pointing to libfdio.so
      if (is_fuchsia && (invoker.target_type == "executable" ||
                         invoker.target_type == "shared_library" ||
                         invoker.target_type == "loadable_module")) {
        deps += [ "//src/lib/fdio/rust:fdio_for_rust_stdlib" ]
      }

      # Add the global lint defaults.
      configs += [ "//build/config/rust/lints:clippy_warn_default" ]

      # Add production-oriented lints to non-test code.
      if (!(defined(testonly) && testonly)) {
        configs += [ "//build/config/rust/lints:clippy_warn_production" ]
      }
      if (defined(visibility)) {
        visibility += [ ":${_group_name}" ]
      }

      if (_should_define_rust_aux) {
        forward_variables_from(invoker,
                               [
                                 "define_rustdoc_test_override",
                                 "disable_clippy",
                                 "disable_rustdoc",
                                 "original_target_name",
                                 "quiet_clippy",
                                 "rust_crate_type",
                                 "rustdoc_args",
                                 "rustdoc_merge",
                                 "rustdoc_out_dir",
                                 "zip_rustdoc_to",
                               ])

        rust_auxiliary_name = _aux_target_name

        # We already depend on the aux target here, in the group above.
        # This keeps rustdoc and clippy out of the critical path for
        # rustc_artifact targets, which are the ones that get built by default
        # anyway.
        no_rust_aux_build_config_dep = true

        # rustdoc should not be data_dep'd for third party crates
        include_rustdoc_first_party = true

        # We should only generate clippy lints for first party crates,
        # as lints for third party crates aren't actionable
        enable_clippy_first_party = true
      } else {
        not_needed(invoker, [ "original_target_name" ])
      }
    }
  }
}<|MERGE_RESOLUTION|>--- conflicted
+++ resolved
@@ -220,20 +220,9 @@
                                "visibility",
                              ])
 
-<<<<<<< HEAD
-    # The Fuchsia standard library has an implicit #[link] directive
-    # pointing to libfdio.so
-    if ((is_fuchsia || is_mistos) &&
-        (invoker.target_type == "executable" ||
-         invoker.target_type == "shared_library" ||
-         invoker.target_type == "loadable_module")) {
-      deps += [ "//src/lib/fdio/rust:fdio_for_rust_stdlib" ]
-    }
-=======
       # rustc does not support dashes in crate names.
       crate_name = string_replace(invoker.crate_name, "-", "_")
       crate_root = invoker.crate_root
->>>>>>> 31e80f47
 
       rustflags = _rustflags
       if (rust_rbe_enable) {
@@ -293,13 +282,13 @@
       # Pass through these variables unmodified.
       forward_variables_from(invoker.pass_through, "*")
 
-      # The Fuchsia standard library has an implicit #[link] directive
-      # pointing to libfdio.so
-      if (is_fuchsia && (invoker.target_type == "executable" ||
-                         invoker.target_type == "shared_library" ||
-                         invoker.target_type == "loadable_module")) {
-        deps += [ "//src/lib/fdio/rust:fdio_for_rust_stdlib" ]
-      }
+    # The Fuchsia standard library has an implicit #[link] directive
+    # pointing to libfdio.so
+    if ((is_fuchsia || is_mistos) && (invoker.target_type == "executable" ||
+                       invoker.target_type == "shared_library" ||
+                       invoker.target_type == "loadable_module")) {
+      deps += [ "//src/lib/fdio/rust:fdio_for_rust_stdlib" ]
+    }
 
       # Add the global lint defaults.
       configs += [ "//build/config/rust/lints:clippy_warn_default" ]
