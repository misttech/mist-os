--- conflicted
+++ resolved
@@ -225,26 +225,6 @@
                              "visibility",
                            ])
   }
-<<<<<<< HEAD
-}
-
-set_defaults("fuchsia_driver") {
-  # Sets the default configs for fuchsia_driver, which can be modified later
-  # by the invoker. This overrides the loadable_module default.
-  configs = default_shared_library_configs
-
-  # Drivers cannot dynamically link against the C++ standard library. This config
-  # tells the linker to link against it statically. This is safe for drivers which
-  # don't depend on the standard library as well as the linker will not have any
-  # symbols to resolve.
-  configs += [ "//build/config/fuchsia:static_cpp_standard_library" ]
-  if (is_mistos) {
-    configs -= [ "//build/config/fuchsia:static_cpp_standard_library" ]
-    configs += [ "//build/config/mistos:static_cpp_standard_library" ]
-  }
-}
-=======
->>>>>>> 5ebe89cf
 
   rustc_staticlib("$target_name-test-staticlib") {
     # This should only be used from unit tests.
