--- conflicted
+++ resolved
@@ -14,13 +14,8 @@
   include_dirs = [ "include" ]
 }
 
-<<<<<<< HEAD
 if (is_fuchsia || is_mistos) {
-  zx_library("fdio-spawn-actions") {
-=======
-if (is_fuchsia) {
   source_set("fdio-spawn-actions") {
->>>>>>> 5203cf68
     configs += [ "//build/config:all_source" ]
     public = [ "include/lib/fdio/spawn-actions.h" ]
 
