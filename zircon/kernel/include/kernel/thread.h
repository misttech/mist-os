// Copyright 2016 The Fuchsia Authors
// Copyright (c) 2008-2015 Travis Geiselbrecht
//
// Use of this source code is governed by a MIT-style
// license that can be found in the LICENSE file or at
// https://opensource.org/licenses/MIT

#ifndef ZIRCON_KERNEL_INCLUDE_KERNEL_THREAD_H_
#define ZIRCON_KERNEL_INCLUDE_KERNEL_THREAD_H_

#include <arch.h>
#include <debug.h>
#include <lib/backtrace.h>
#include <lib/concurrent/capability_token.h>
#include <lib/fit/function.h>
#include <lib/fxt/thread_ref.h>
#include <lib/kconcurrent/chainlock.h>
#include <lib/relaxed_atomic.h>
#include <lib/zircon-internal/thread_annotations.h>
#include <lib/zx/result.h>
#include <platform.h>
#include <sys/types.h>
#include <zircon/compiler.h>
#include <zircon/listnode.h>
#include <zircon/syscalls/object.h>
#include <zircon/syscalls/scheduler.h>
#include <zircon/types.h>

#include <arch/arch_thread.h>
#include <arch/defines.h>
#include <arch/exception.h>
#include <arch/ops.h>
#include <fbl/canary.h>
#include <fbl/intrusive_double_list.h>
#include <fbl/intrusive_single_list.h>
#include <fbl/macros.h>
#include <fbl/null_lock.h>
#include <fbl/wavl_tree_best_node_observer.h>
#include <kernel/cpu.h>
#include <kernel/deadline.h>
#include <kernel/koid.h>
#include <kernel/preempt_disabled_token.h>
#include <kernel/restricted_state.h>
#include <kernel/scheduler_state.h>
#include <kernel/spinlock.h>
#include <kernel/task_runtime_stats.h>
#include <kernel/timer.h>
#include <ktl/array.h>
#include <ktl/atomic.h>
#include <ktl/optional.h>
#include <ktl/string_view.h>
#include <lockdep/thread_lock_state.h>
#include <vm/kstack.h>

class Dpc;
struct BrwLockOps;
class OwnedWaitQueue;
class StackOwnedLoanedPagesInterval;
class ThreadDispatcher;
class VmAspace;
class WaitQueue;
struct WaitQueueLockOps;
struct Thread;
class ThreadDumper;  // A class which is a friend of the various internal thread
                     // state classes and structures, allowing it to access
                     // private variables for debugging purposes during debug
                     // dumps of thread state.

// These forward declarations are needed so that Thread can friend
// them before they are defined.
static inline Thread* arch_get_current_thread();
static inline void arch_set_current_thread(Thread*);

// When blocking this enum indicates the kind of resource ownership that is being waited for
// that is causing the block.
enum class ResourceOwnership {
  // Blocking is either not for any particular resource, or it is to wait for
  // exclusive access to a resource.
  Normal,
  // Blocking is happening whilst waiting for shared read access to a resource.
  Reader,
};

// The types of affinity the scheduler understands.
enum class Affinity { Hard, Soft };

static inline fbl::NullLock is_current_thread_token;

// Whether a block or a sleep can be interrupted.
enum class Interruptible : bool { No, Yes };

// When signaling to a wait queue that the priority of one of its blocked
// threads has changed, this enum is used as a signal indicating whether or not
// the priority change should be propagated down the PI chain (if any) or not.
enum class PropagatePI : bool { No = false, Yes };

// A WaitQueueCollection is the data structure which holds a collection of
// threads which are currently blocked in a wait queue.  The data structure
// imposes a total ordering on the threads meant to represent the order in which
// the threads should be woken, from "most important" to "least important".
//
// One unusual property of the ordering implemented by a WaitQueueCollection is
// that, unlike an ordering determined completely by properties such as thread
// priority or weight, it is dynamic with respect to time.  This is to say that
// while at any instant in time there is always a specific order to the threads,
// as time advances, this order can change.  The ordering itself is determined
// by the nature of the various dynamic scheduling disciplines implemented by
// the Zircon scheduler.
//
// At any specific time |now|, the order of the collection is considered to
// be:
//
// 1) The deadline threads in the collection whose absolute deadlines are in the
//    future, sorted by ascending absolute deadline.  These are the threads who
//    still have a chance of meeting their absolute deadline, with the nearest
//    absolute deadline considered to be the most important.
// 2) The deadline threads in the collection whose absolute deadlines are in the
//    past, sorted by ascending relative deadline.  These are the threads who
//    have been blocked until after their last cycle's absolute deadline.  If
//    all threads were to be woken |now|, the thread with the minimum relative
//    deadline would be the thread which has the new absolute deadline across
//    the set.
// 3) The fair threads in the collection, sorted by their "virtual finish time".
//    This is equal to the start time of the thread plus the scheduler's maximum
//    target latency divided by the thread's weight (normalized to the range
//    (0.0, 1.0].  This is the same ordering imposed by the Scheduler's RunQueue
//    for fair threads, and is intended to prioritize higher weight threads,
//    while still ensuring some level of fairness over time.  The start time
//    represents the last time that a thread entered a run queue, and while high
//    weight threads will be chosen before low weight threads who arrived at
//    similar times, threads who arrived earlier (and have been waiting for
//    longer) will eventually end up being chosen, no matter how much weight
//    other threads in the collection have compared to it.
//    TODO(johngro): Instead of using the start time for the last time a
//    thread entered a RunQueue, should we use the time at which the thread
//    joined the wait queue instead?
//
// In an attempt to make the selection of the "best" thread in a wait queue as
// efficient as we can, in light of the dynamic nature of the total ordering, we
// use an "augmented" WAVL tree as our data structure, much like the scheduler's
// RunQueue.  The tree keeps all of its threads sorted according to a primary
// key representing the minimum absolute deadline or a modified version its
// virtual finish time, depending on the thread's scheduling discipline).
//
// The virtual finish time of threads is modified so that the MSB of the time is
// always set. This guarantees that fair threads _always_ come after in the
// sorting of threads.  Note that we could have also achieved this partitioning
// by tracking fair threads separately from deadline thread in a separate tree
// instance.  We keep things in a single tree (for now) in order to help to
// minimize the size of WaitQueueCollections to help control the size of objects
// in the kernel (such as the Mutex object).
//
// There should be no serious issue with using the MSB of the sort key in this
// fashion.  Absolute timestamps in zircon use signed 64 bit integers, and the
// monotonic clock is set at startup to start from zero, meaning that there is
// no real world case where we would be searching for a deadline thread to
// wake using a timestamp with the MSB set.
//
// Finally, we also maintain an addition augmented invariant such that: For
// every node (X) in the tree, the pointer to the thread with the minimum
// relative deadline in the subtree headed by X is maintained as nodes are
// inserted and removed.
//
// With these invariants in place, finding the best thread to run can be
// computed as follows.
//
// 1) If the left-most member of the tree has the MSB of its sorting key set,
//    then the thread is a fair thread, and there are _no_ deadline threads in
//    the tree.  Additionally, this thread has the minimum virtual finish time
//    across all of the fair threads in the tree, and therefore is the "best"
//    thread to unblock.  When the tree is in this state, selection is O(1).
// 2) Otherwise, there are deadline threads in the tree.  The tree is searched
//    to find the first thread whose absolute deadline is in the future,
//    relative to |now|.  If such a thread exists, then it is the "best" thread
//    to run right now and it is selected.  When the tree is in this state,
//    selection is O(log).
// 3) If there are no threads whose deadlines are in the future, the pointer to
//    the thread with the minimum relative deadline in the tree is chosen,
//    simply by fetching the best-in-subtree pointer maintained in |root()|.
//    While this operation is O(1), when the tree is this state, the over all
//    achieved order was O(log) because of the search which needed to happen
//    during step 2.
//
// Insert and remove order for the tree should be:
// 1) Insertions into the tree are always O(log).
// 2) Unlike a typical WAVL tree, removals of a specific thread from the tree
//    are O(log) instead of being amortized constant.  This is because of the
//    cost of restoring the augmented invariant after removal, which involves
//    walking from the point of removal up to the root of the tree.
//
class WaitQueueCollection {
 private:
  // fwd decls
  struct BlockedThreadTreeTraits;
  struct MinRelativeDeadlineTraits;

 public:
  using Key = ktl::pair<uint64_t, uintptr_t>;

  // Encapsulation of all the per-thread state for the WaitQueueCollection data structure.
  class ThreadState {
   public:
    ThreadState() = default;

    ~ThreadState();

    // Disallow copying.
    ThreadState(const ThreadState&) = delete;
    ThreadState& operator=(const ThreadState&) = delete;

    bool InWaitQueue() const { return blocked_threads_tree_node_.InContainer(); }

    zx_status_t BlockedStatus() const { return blocked_status_; }

    void Block(Thread* current_thread, Interruptible interruptible, zx_status_t status)
        TA_REQ(chainlock_transaction_token, ChainLockable::GetLock(*current_thread));

    void Unsleep(Thread* thread, zx_status_t status) TA_REQ(chainlock_transaction_token)
        TA_REL(ChainLockable::GetLock(*thread));

    void AssertNoOwnedWaitQueues() const {}

    void AssertNotBlocked() const {
      DEBUG_ASSERT(blocking_wait_queue_ == nullptr);
      DEBUG_ASSERT(!InWaitQueue());
    }

    WaitQueue* blocking_wait_queue() { return blocking_wait_queue_; }
    const WaitQueue* blocking_wait_queue() const { return blocking_wait_queue_; }
    Interruptible interruptible() const { return interruptible_; }

   private:
    // WaitQueues, WaitQueueCollections, and their List types, can
    // directly manipulate the contents of the per-thread state, for now.
    friend struct BrwLockOps;
    friend class OwnedWaitQueue;
    friend class Scheduler;
    friend class WaitQueue;
    friend class WaitQueueCollection;
    friend struct WaitQueueCollection::BlockedThreadTreeTraits;
    friend struct WaitQueueCollection::MinRelativeDeadlineTraits;

    // Dumping routines are allowed to see inside us.
    friend class ThreadDumper;

    // If blocked, a pointer to the WaitQueue the Thread is on.
    WaitQueue* blocking_wait_queue_ = nullptr;

    // Node state for existing in WaitQueueCollection::threads_
    fbl::WAVLTreeNodeState<Thread*> blocked_threads_tree_node_;

    // Primary key used for determining our position in the collection of
    // blocked threads. Pre-computed during insert in order to save a time
    // during insert, rebalance, and search operations.
    uint64_t blocked_threads_tree_sort_key_{0};

    // State variable holding the pointer to the thread in our subtree with the
    // minimum relative deadline (if any).
    Thread* subtree_min_rel_deadline_thread_{nullptr};

    // Return code if woken up abnormally from suspend, sleep, or block.
    zx_status_t blocked_status_ = ZX_OK;

    // Are we allowed to be interrupted on the current thing we're blocked/sleeping on?
    Interruptible interruptible_ = Interruptible::No;

    // Storage used by an OwnedWaitQueue, but held within a thread
    // instance, while that thread is blocked in the wait queue.
    SchedulerState::WaitQueueInheritedSchedulerState inherited_scheduler_state_storage_{};
  };

  constexpr WaitQueueCollection() {}
  ~WaitQueueCollection() {
    Validate();
    DEBUG_ASSERT(threads_.is_empty());
  }

  void Validate() const {
    // TODO(johngro): We could perform a more rigorous check of the two maintained
    // invariants of the threads_ collection, however we probably only want to do
    // so if kSchedulerExtraInvariantValidation is true.
  }

  // Passthrus for the underlying container's size and is_empty methods.
  uint32_t Count() const { return static_cast<uint32_t>(threads_.size()); }
  bool IsEmpty() const { return threads_.is_empty(); }

  // The current minimum inheritable relative deadline of the set of blocked threads.
  SchedDuration MinInheritableRelativeDeadline() const;

  // Peek at the first Thread in the collection.
  Thread* Peek(zx_time_t now);
  const Thread* Peek(zx_time_t now) const {
    return const_cast<WaitQueueCollection*>(this)->Peek(now);
  }

  Thread& PeekOnlyThread() {
    DEBUG_ASSERT_MSG(threads_.size() == 1, "Expected size 1, not %zu", threads_.size());
    return threads_.front();
  }

  Thread* PeekFront() { return threads_.is_empty() ? nullptr : &threads_.front(); }

  inline SchedulerState::WaitQueueInheritedSchedulerState* FindInheritedSchedulerStateStorage();

  // Add the Thread into its sorted location in the collection.
  void Insert(Thread* thread) TA_REQ(ChainLockable::GetLock(*thread));

  // Remove the Thread from the collection.
  void Remove(Thread* thread) TA_REQ(ChainLockable::GetLock(*thread));

  // Either lock every thread in the collection, or failed with
  // ChainLock::Result::Backoff, releasing any locks which were obtained in the
  // process. ASSERTs if any cycles are detected by the ChainLock. Used by
  // WaitQueue WakeAll.  Note that it is not possible to statically annotated
  // this, and needs to be used with extreme care.  If LockAll returns success,
  // it is critical that the caller (eventually) drops all of the locks.
  ChainLock::Result LockAll() TA_REQ(chainlock_transaction_token);

  // Const accessor used in some debug/validation code.
  const auto& threads() const { return threads_; }

  // Disallow copying and moving.
  WaitQueueCollection(const WaitQueueCollection&) = delete;
  WaitQueueCollection& operator=(const WaitQueueCollection&) = delete;

  WaitQueueCollection(WaitQueueCollection&&) = delete;
  WaitQueueCollection& operator=(WaitQueueCollection&&) = delete;

 private:
  static constexpr uint64_t kFairThreadSortKeyBit = uint64_t{1} << 63;

  struct BlockedThreadTreeTraits {
    static Key GetKey(const Thread& thread);
    static bool LessThan(Key a, Key b) { return a < b; }
    static bool EqualTo(Key a, Key b) { return a == b; }
    static fbl::WAVLTreeNodeState<Thread*>& node_state(Thread& thread);
  };

  struct MinRelativeDeadlineTraits {
    // WAVLTreeBestNodeObserver template API
    using ValueType = Thread*;
    static ValueType GetValue(const Thread& node);
    static ValueType GetSubtreeBest(const Thread& node);
    static bool Compare(ValueType a, ValueType b);
    static void AssignBest(Thread& node, ValueType val);
    static void ResetBest(Thread& target);
  };

  static inline bool IsFairThreadSortBitSet(const Thread& t)
      TA_REQ_SHARED(ChainLockable::GetLock(t));

  using BlockedThreadTree = fbl::WAVLTree<Key, Thread*, BlockedThreadTreeTraits,
                                          fbl::DefaultObjectTag, BlockedThreadTreeTraits,
                                          fbl::WAVLTreeBestNodeObserver<MinRelativeDeadlineTraits>>;
  BlockedThreadTree threads_;
};

// NOTE: must be inside critical section when using these
class WaitQueue : public ChainLockable {
 public:
  constexpr WaitQueue() : WaitQueue(kMagic) {}
  ~WaitQueue();

  WaitQueue(WaitQueue&) = delete;
  WaitQueue(WaitQueue&&) = delete;
  WaitQueue& operator=(WaitQueue&) = delete;
  WaitQueue& operator=(WaitQueue&&) = delete;

  // Remove a specific thread out of the wait queue it's blocked on, and deal
  // with any PI side effects.  Note: when calling this function:
  //
  // 1) The thread |t| must be actively blocked in the WaitQueue instance
  //    indicated by |this|.
  // 2) In addition to |t|'s lock, all of the ChainLocks downstream of |t|
  //    (starting from |t| and ending at the target of |t|'s PI graph) must be
  //    held.  Note that we are only able to statically assert that the first
  //    two of these locks; |t|'s lock, and the lock of the wait queue |t| is
  //    currently blocked in.
  // 3) During the call UnblockThread, all of the locks identified in #2 (above)
  //    will be released.
  zx_status_t UnblockThread(Thread* t, zx_status_t wait_queue_error)
      TA_REL(get_lock(), ChainLockable::GetLock(*t))
          TA_REQ(chainlock_transaction_token, preempt_disabled_token);

  // Block on a wait queue.
  // The returned status is whatever the caller of WaitQueue::Wake_*() specifies.
  // A deadline other than Deadline::infinite() will abort at the specified time
  // and return ZX_ERR_TIMED_OUT. A deadline in the past will immediately return.
  zx_status_t Block(Thread* const current_thread, const Deadline& deadline,
                    Interruptible interruptible) TA_REL(get_lock())
      TA_REQ(chainlock_transaction_token, ChainLockable::GetLock(*current_thread)) {
    return BlockEtc(current_thread, deadline, 0, ResourceOwnership::Normal, interruptible);
  }

  // Block on a wait queue with a zx_time_t-typed deadline.
  zx_status_t Block(Thread* const current_thread, zx_time_t deadline, Interruptible interruptible)
      TA_REL(get_lock())
          TA_REQ(chainlock_transaction_token, ChainLockable::GetLock(*current_thread)) {
    return BlockEtc(current_thread, Deadline::no_slack(deadline), 0, ResourceOwnership::Normal,
                    interruptible);
  }

  // Block on a wait queue, ignoring existing signals in |signal_mask|.
  // The returned status is whatever the caller of WaitQueue::Wake_*() specifies, or
  // ZX_ERR_TIMED_OUT if the deadline has elapsed or is in the past.
  // This will never timeout when called with a deadline of Deadline::infinite().
  zx_status_t BlockEtc(Thread* current_thread, const Deadline& deadline, uint signal_mask,
                       ResourceOwnership reason, Interruptible interruptible) TA_REL(get_lock())
      TA_REQ(chainlock_transaction_token, ChainLockable::GetLock(*current_thread));

  // Returns the current highest priority blocked thread on this wait queue, or
  // nullptr if no threads are blocked.
  Thread* Peek(zx_time_t now) TA_REQ(get_lock()) { return collection_.Peek(now); }
  const Thread* Peek(zx_time_t now) const TA_REQ(get_lock()) { return collection_.Peek(now); }

  // Release one or more threads from the wait queue.
  // wait_queue_error = what WaitQueue::Block() should return for the blocking thread.
  //
  // Returns true if a thread was woken, and false otherwise.
  bool WakeOne(zx_status_t wait_queue_error) TA_EXCL(chainlock_transaction_token, get_lock());
  void WakeAll(zx_status_t wait_queue_error) TA_EXCL(chainlock_transaction_token, get_lock());

  // Locked versions of the wake calls.  These calls are going to need to obtain
  // locks for each of the threads woken, which could result in needing to back
  // off and start the operation again. Each routine returns a
  // std::optional (bool or u32).
  //
  // ++ If the optional holds a value, then the value is the number of threads
  //    which were woken, and the operation succeeded.
  // ++ Otherwise, the operation failed with a Backoff error and the queue's
  //    lock needs to be dropped before trying again.
  //
  // It is assumed that forming a lock cycle should be impossible.  If such a
  // cycle is detected (like, if the caller was holding the lock of one of the
  // thread's blocked in this queue at the time of the call) it will trigger a
  // DEBUG_ASSERT.
  //
  // Either way, unlike the non-Locked versions of these routines, the wait
  // queue's lock is held for the duration of the operation, instead of being
  // release as soon as possible (during the call to SchedulerUnlock)
  ktl::optional<bool> WakeOneLocked(zx_status_t wait_queue_error)
      TA_REQ(chainlock_transaction_token, get_lock(), preempt_disabled_token);
  ktl::optional<uint32_t> WakeAllLocked(zx_status_t wait_queue_error)
      TA_REQ(chainlock_transaction_token, get_lock(), preempt_disabled_token);

  // Whether the wait queue is currently empty.
  bool IsEmpty() const TA_REQ_SHARED(get_lock()) { return collection_.IsEmpty(); }
  uint32_t Count() const TA_REQ_SHARED(get_lock()) { return collection_.Count(); }

  // Recompute the effective profile of a thread which is known to be blocked in
  // this wait queue, reordering the thread in the queue collection as needed.
  //
  // This method does not deal with the consequences of profile inheritance, and
  // should only ever be called from one of the OwnedWaitQueue's Propagate
  // methods (which will deal with the consequences)
  void UpdateBlockedThreadEffectiveProfile(Thread& t) TA_REQ(get_lock(), t);

  // OwnedWaitQueue needs to be able to call this on WaitQueues to
  // determine if they are base WaitQueues or the OwnedWaitQueue
  // subclass.
  uint32_t magic() const { return magic_; }

 protected:
  explicit constexpr WaitQueue(uint32_t magic) : magic_(magic) {}

  // Inline helpers (defined in wait_queue_internal.h) for
  // WaitQueue::BlockEtc and OwnedWaitQueue::BlockAndAssignOwner to
  // share.
  inline zx_status_t BlockEtcPreamble(Thread* current_thread, const Deadline& deadline,
                                      uint signal_mask, ResourceOwnership reason,
                                      Interruptible interuptible)
      TA_REQ(get_lock(), ChainLockable::GetLock(*current_thread));

  // By the time we have made it to BlockEtcPostamble, we should have dropped
  // the wait_queue lock, and only be holding the lock for current thread (who
  // is about to block).  We have already (successfully) added the thread to the
  // queue and set our blocked state.  All we need to do now is set up our
  // timer, and finally descend into the scheduler in order to block and select
  // a new thread.
  inline zx_status_t BlockEtcPostamble(Thread* current_thread, const Deadline& deadline)
      TA_EXCL(get_lock())
          TA_REQ(chainlock_transaction_token, ChainLockable::GetLock(*current_thread));

  // Dequeue the specified thread and set its blocked_status.  Do not actually
  // schedule the thread to run.
  void DequeueThread(Thread* t, zx_status_t wait_queue_error)
      TA_REQ(get_lock(), ChainLockable::GetLock(*t));

  // Move the specified thread from the source wait queue to the dest wait queue.
  static void MoveThread(WaitQueue* source, WaitQueue* dest, Thread* t)
      TA_REQ(source->get_lock(), dest->get_lock(), ChainLockable::GetLock(*t));

 private:
  // The OwnedWaitQueue subclass also manipulates the collection.
  friend class OwnedWaitQueue;

  // Ideally, the special WaitQueueLock and BrwLock operation(s) could just be
  // member's of the WaitQueue itself, but they need to understand what a
  // Thread::UnblockList is, so they need to be declared after the Thread
  // structure is declared.
  friend struct BrwLockOps;
  friend struct WaitQueueLockOps;

  static void TimeoutHandler(Timer* timer, zx_time_t now, void* arg);

  // Internal helper for dequeueing a single Thread.
  void Dequeue(Thread* t, zx_status_t wait_queue_error)
      TA_REQ(get_lock(), ChainLockable::GetLock(*t));

  // Validate that the queue of a given WaitQueue is valid.
  void ValidateQueue() TA_REQ_SHARED(get_lock());

  // Note: Wait queues come in 2 flavors (traditional and owned) which are
  // distinguished using the magic number.  The point here is that, unlike
  // most other magic numbers in the system, the wait_queue_t serves a
  // functional purpose beyond checking for corruption debug builds.
  static constexpr uint32_t kMagic = fbl::magic("wait");
  uint32_t magic_;

  WaitQueueCollection collection_ TA_GUARDED(get_lock());
};

// Returns a string constant for the given thread state.
const char* ToString(enum thread_state state);

typedef int (*thread_start_routine)(void* arg);

// Thread trampolines are always called with:
//
// 1) The thread's lock held
// 2) interrupts disabled.
//
// Implementers of trampolines must always remember to unconditionally release
// the current thread's lock, and *then* enable interrupts, before jumping to
// the thread's entry point.
//
// Sadly, there does not seem to be a good way to statically annotate this.
typedef void (*thread_trampoline_routine)() __NO_RETURN;

// clang-format off
#define THREAD_FLAG_DETACHED                 (1 << 0)
#define THREAD_FLAG_FREE_STRUCT              (1 << 1)
#define THREAD_FLAG_IDLE                     (1 << 2)
#define THREAD_FLAG_VCPU                     (1 << 3)
#define THREAD_FLAG_RESTRICTED_KICK_PENDING  (1 << 4)

#define THREAD_SIGNAL_KILL                   (1 << 0)
#define THREAD_SIGNAL_SUSPEND                (1 << 1)
#define THREAD_SIGNAL_POLICY_EXCEPTION       (1 << 2)
#define THREAD_SIGNAL_RESTRICTED_KICK        (1 << 3)
#define THREAD_SIGNAL_SAMPLE_STACK           (1 << 4)
#if __mist_os__
#define THREAD_SIGNAL_FORK                  (1 << 5)
#endif
// clang-format on

// thread priority
#define NUM_PRIORITIES (32)
#define LOWEST_PRIORITY (0)
#define HIGHEST_PRIORITY (NUM_PRIORITIES - 1)
#define DPC_PRIORITY (NUM_PRIORITIES - 2)
#define IDLE_PRIORITY LOWEST_PRIORITY
#define LOW_PRIORITY (NUM_PRIORITIES / 4)
#define DEFAULT_PRIORITY (NUM_PRIORITIES / 2)
#define HIGH_PRIORITY ((NUM_PRIORITIES / 4) * 3)

// stack size
#ifdef CUSTOM_DEFAULT_STACK_SIZE
#define DEFAULT_STACK_SIZE CUSTOM_DEFAULT_STACK_SIZE
#else
#define DEFAULT_STACK_SIZE ARCH_DEFAULT_STACK_SIZE
#endif

class PreemptionState {
 public:
  // Counters contained in state_ are limited to 15 bits.
  static constexpr uint32_t kMaxCountValue = 0x7fff;
  // The preempt disable count is in the lowest 15 bits.
  static constexpr uint32_t kPreemptDisableMask = kMaxCountValue;
  // The eager resched disable count is in the next highest 15 bits.
  static constexpr uint32_t kEagerReschedDisableShift = 15;
  static constexpr uint32_t kEagerReschedDisableMask = kMaxCountValue << kEagerReschedDisableShift;
  // Finally, the timeslice extension flags are the highest 2 bits.
  static constexpr uint32_t kTimesliceExtensionFlagsShift = 30;
  static constexpr uint32_t kTimesliceExtensionFlagsMask =
      ~(kPreemptDisableMask | kEagerReschedDisableMask);
  enum TimesliceExtensionFlags {
    // Thread has a timeslice extension that may or may not be Active.
    Present = 0b01 << kTimesliceExtensionFlagsShift,
    // Thread has an Active (in use) timeslice extension.
    Active = 0b10 << kTimesliceExtensionFlagsShift,
  };

  cpu_mask_t preempts_pending() const { return preempts_pending_.load(); }
  void preempts_pending_clear() { preempts_pending_.store(0); }
  void preempts_pending_add(cpu_mask_t mask) { preempts_pending_.fetch_or(mask); }

  bool PreemptIsEnabled() const {
    // Preemption is enabled iff both counts are zero and there's no runtime
    // extension.
    return state_.load() == 0;
  }

  uint32_t PreemptDisableCount() const { return PreemptDisableCount(state_.load()); }
  uint32_t EagerReschedDisableCount() const { return EagerReschedDisableCount(state_.load()); }

  // PreemptDisable() increments the preempt disable counter for the current
  // thread. While preempt disable is non-zero, preemption of the thread is
  // disabled, including preemption from interrupt handlers. During this time,
  // any call to Reschedule() will only record that a reschedule is pending, and
  // won't do a context switch.
  //
  // Note that this does not disallow blocking operations (e.g.
  // mutex.Acquire()). Disabling preemption does not prevent switching away from
  // the current thread if it blocks.
  //
  // A call to PreemptDisable() must be matched by a later call to
  // PreemptReenable() to decrement the preempt disable counter.
  void PreemptDisable() {
    const uint32_t old_state = state_.fetch_add(1);
    ASSERT(PreemptDisableCount(old_state) < kMaxCountValue);
  }

  // PreemptReenable() decrements the preempt disable counter and flushes any
  // pending local preemption operation.  Callers must ensure that they are
  // calling from a context where blocking is allowed, as the call may result in
  // the immediate preemption of the calling thread.
  void PreemptReenable() {
    const uint32_t old_state = state_.fetch_sub(1);
    ASSERT(PreemptDisableCount(old_state) > 0);

    // First, check for the expected situation of dropping the preempt count to zero
    // with a zero eager resched disable count and no timeslice extension.
    if (old_state == 1) {
      FlushPending(Flush::FlushLocal);
      return;
    }

    // Things must be more complicated.  Check for the various situations in
    // decreasing order of likeliness.

    // Are either of the counters non-zero?
    if (EagerReschedDisableCount(old_state) > 0 || PreemptDisableCount(old_state) > 1) {
      // We've got a non-zero count in one of the counters.
      return;
    }

    // The counters are both zero.  At this point, we must have a timeslice
    // extension installed.  This extension may be inactive, active and
    // not-yet-expired, or active and expired.

    // Is there an active extension?
    if (HasActiveTimesliceExtension(old_state)) {
      // Has it expired?
      if (ClearActiveTimesliceExtensionIfExpired()) {
        // It has.  We can flush.
        DEBUG_ASSERT(PreemptIsEnabled());
        FlushPending(Flush::FlushLocal);
        return;
      }
    }

    // We have an extension that's either inactive or active+unexpired.
  }

  void PreemptDisableAnnotated() TA_ACQ(preempt_disabled_token) {
    preempt_disabled_token.Acquire();
    PreemptDisable();
  }

  void PreemptReenableAnnotated() TA_REL(preempt_disabled_token) {
    preempt_disabled_token.Release();
    PreemptReenable();
  }

  static void AssertPreemptionDisabled() TA_ASSERT(preempt_disabled_token) {
    preempt_disabled_token.AssertHeld();
  }

  // PreemptReenableDelayFlush() decrements the preempt disable counter, but
  // deliberately does _not_ flush any pending local preemption operation.
  // Instead, if local preemption has become enabled again after the count
  // drops, and the local pending bit is set, the method will clear the bit and
  // return true.  Otherwise, it will return false.
  //
  // This method may only be called when interrupts are disabled and blocking is
  // not allowed.
  //
  // Callers of this method are "taking" ownership of the responsibility to
  // ensure that preemption on the local CPU takes place in the near future
  // after the call if the method returns true.
  //
  // Use of this method is strongly discouraged outside of top-level interrupt
  // glue and early threading setup.
  //
  // TODO(johngro): Consider replacing the bool return type with a move-only
  // RAII type which wraps the bool, and ensures that preemption event _must_
  // happen, either by having the user call a method on the object to manually
  // force the preemption event, or when the object destructs.
  [[nodiscard]] bool PreemptReenableDelayFlush() {
    DEBUG_ASSERT(arch_ints_disabled());
    DEBUG_ASSERT(arch_blocking_disallowed());

    const uint32_t old_state = state_.fetch_sub(1);
    ASSERT(PreemptDisableCount(old_state) > 0);

    // First, check for the expected situation of dropping the preempt count to zero
    // with a zero eager resched disable count and no timeslice extension.
    if (old_state == 1) {
      const cpu_mask_t local_mask = cpu_num_to_mask(arch_curr_cpu_num());
      const cpu_mask_t prev_mask = preempts_pending_.fetch_and(~local_mask);
      return (local_mask & prev_mask) != 0;
    }

    if (EagerReschedDisableCount(old_state) > 0 || PreemptDisableCount(old_state) > 1) {
      // We've got a non-zero count in one of the counters.
      return false;
    }

    // The counters are both zero.  At this point, we must have a timeslice
    // extension installed.  This extension may be inactive, active and
    // not-yet-expired, or active and expired.

    // Is there an active extension?
    if (HasActiveTimesliceExtension(old_state)) {
      // Has it expired?
      if (ClearActiveTimesliceExtensionIfExpired()) {
        // It has.
        DEBUG_ASSERT(PreemptIsEnabled());
        const cpu_mask_t local_mask = cpu_num_to_mask(arch_curr_cpu_num());
        const cpu_mask_t prev_mask = preempts_pending_.fetch_and(~local_mask);
        return (local_mask & prev_mask) != 0;
      }
    }

    // We have an extension that's either inactive or active+unexpired.
    return false;
  }

  // EagerReschedDisable() increments the eager resched disable counter for the
  // current thread. When early resched disable is non-zero, issuing local and
  // remote preemptions is disabled, including from interrupt handlers. During
  // this time, any call to Reschedule() or other scheduler entry points that
  // imply a reschedule will only record the pending reschedule for the affected
  // CPU, but will not perform reschedule IPIs or a local context switch.
  //
  // As with PreemptDisable, blocking operations are still allowed while
  // eager resched disable is non-zero.
  //
  // A call to EagerReschedDisable() must be matched by a later call to
  // EagerReschedReenable() to decrement the eager resched disable counter.
  void EagerReschedDisable() {
    const uint32_t old_state = state_.fetch_add(1 << kEagerReschedDisableShift);
    ASSERT(EagerReschedDisableCount(old_state) < kMaxCountValue);
  }

  // EagerReschedReenable() decrements the eager resched disable counter and
  // flushes pending local and/or remote preemptions if enabled, respectively.
  void EagerReschedReenable() {
    const uint32_t old_state = state_.fetch_sub(1 << kEagerReschedDisableShift);
    ASSERT(EagerReschedDisableCount(old_state) > 0);

    // First check the expected case.
    if (old_state == 1 << kEagerReschedDisableShift) {
      // Counts are both zero and there's no timeslice extension.
      //
      // Flushing all might reschedule this CPU, make sure it's OK to block.
      FlushPending(Flush::FlushAll);
      return;
    }

    if (EagerReschedDisableCount(old_state) > 1) {
      // Nothing to do since eager resched disable implies preempt disable.
      return;
    }

    // We know we can at least flush remote.  Can we also flush local?
    if (PreemptDisableCount(old_state) > 0) {
      // Nope, we've got a non-zero preempt disable count.
      FlushPending(Flush::FlushRemote);
      return;
    }

    // Is there an active extension?
    if (HasActiveTimesliceExtension(old_state)) {
      // Has it expired?
      if (ClearActiveTimesliceExtensionIfExpired()) {
        // Yes, preempt disable count is zero and the active extension has
        // expired.  We can flush all.
        DEBUG_ASSERT(PreemptIsEnabled());
        FlushPending(Flush::FlushAll);
        return;
      }
      // Extension is active, can't flush local.
    }

    // We have an inactive extension or an unexpired active extension.  Either
    // way, we can flush remote, but not local.
    FlushPending(Flush::FlushRemote);
  }

  void EagerReschedDisableAnnotated() TA_ACQ(preempt_disabled_token) {
    preempt_disabled_token.Acquire();
    EagerReschedDisable();
  }

  void EagerReschedReenableAnnotated() TA_REL(preempt_disabled_token) {
    preempt_disabled_token.Release();
    EagerReschedReenable();
  }

  // Sets a timeslice extension if one is not already set.
  //
  // This method should only be called in normal thread context.
  //
  // Returns false if a timeslice extension was already present or if the
  // supplied duration is <= 0.
  //
  // Note: It OK to call this from a context where preemption is (hard)
  // disabled.  If preemption is requested while the preempt disable count is
  // non-zero and a timeslice extension is in place, the extension will be
  // activated, but preemption will not occur until the count has dropped to
  // zero and the extension has expired or has been clear.
  bool SetTimesliceExtension(zx_duration_t extension_duration) {
    if (extension_duration <= 0) {
      return false;
    }

    uint32_t state = state_.load();
    if (HasTimesliceExtension(state)) {
      return false;
    }
    timeslice_extension_.store(extension_duration);
    // Make sure that the timeslice extension value becomes visible to an
    // interrupt handler in this thread prior to the state_ flag becoming
    // visible.  See comment at |timeslice_extension_|.
    ktl::atomic_signal_fence(ktl::memory_order_release);
    state_.fetch_or(TimesliceExtensionFlags::Present);
    return true;
  }

  // Unconditionally clears any timeslice extension.
  //
  // This method must be called in normal thread context because it may trigger
  // local preemption.
  void ClearTimesliceExtension() {
    // Clear any present timeslice extension.
    const uint32_t old_state = state_.fetch_and(~kTimesliceExtensionFlagsMask);
    // Are the counters both zero?
    if ((old_state & ~kTimesliceExtensionFlagsMask) == 0) {
      FlushPending(Flush::FlushLocal);
    }
  }

  // PreemptSetPending() marks a pending preemption for the given CPUs.
  //
  // This is similar to Reschedule(), except that it may only be used inside an
  // interrupt handler while interrupts and preemption are disabled, between
  // PreemptDisable() and PreemptReenable(). It is similar to Reschedule(),
  // except that it does not need to be called with thread's lock held.
  void PreemptSetPending(cpu_mask_t reschedule_mask = cpu_num_to_mask(arch_curr_cpu_num())) {
    DEBUG_ASSERT(arch_ints_disabled());
    DEBUG_ASSERT(arch_blocking_disallowed());
    DEBUG_ASSERT(!PreemptIsEnabled());

    preempts_pending_.fetch_or(reschedule_mask);

    // Are we pending for the local CPU?
    if (reschedule_mask & cpu_num_to_mask(arch_curr_cpu_num() == 0)) {
      // Nope.
      return;
    }

    EvaluateTimesliceExtension();
  }

  // Evaluate the thread's timeslice extension (if present), activating or
  // expiring it as necessary.
  //
  // Returns whether preemption is enabled.
  bool EvaluateTimesliceExtension() {
    const uint32_t old_state = state_.load();
    if (old_state == 0) {
      // No counts, no extension.  The common case.
      return true;
    }

    if (!HasTimesliceExtension(old_state)) {
      // No extension, but we have a non-zero count.
      return false;
    }

    if (HasActiveTimesliceExtension(old_state)) {
      if (!ClearActiveTimesliceExtensionIfExpired()) {
        return false;
      }
      // The active extension has expired.  If the counts are both zero, then
      // we're ready for preemption.
      return (old_state & ~kTimesliceExtensionFlagsMask) == 0;
    }

    // We have a not-yet-active extension.  Time to activate it.
    //
    // See comment at |timeslice_extension_| for why the signal fence is needed.
    ktl::atomic_signal_fence(ktl::memory_order_acquire);
    const zx_duration_t extension_duration = timeslice_extension_.load();
    if (extension_duration <= 0) {
      // Already expired.
      state_.fetch_and(~kTimesliceExtensionFlagsMask);
      return (old_state & ~kTimesliceExtensionFlagsMask) == 0;
    }
    const zx_time_t deadline = zx_time_add_duration(current_time(), extension_duration);
    timeslice_extension_deadline_.store(deadline);
    // See comment at |timeslice_extension_deadline_| for why the signal fence
    // is needed.
    ktl::atomic_signal_fence(ktl::memory_order_release);
    state_.fetch_or(TimesliceExtensionFlags::Active);
    SetPreemptionTimerForExtension(deadline);
    return false;
  }

  // Resets the preemption state. This should only be called when reviving an
  // idle/power thread that halted while taking a CPU offline.
  void Reset() {
    state_ = 0;
    preempts_pending_ = 0;
    timeslice_extension_ = 0;
    timeslice_extension_deadline_ = 0;
  }

 private:
  friend class PreemptDisableTestAccess;
  friend concurrent::CapabilityToken<PreemptionState>;

  // Implements the runtime assertion for concurrent::CapabilityToken<PreemptionState>::AssertHeld.
  static void AssertCapabilityHeld(concurrent::CapabilityToken<PreemptionState>::TagType);

  static inline uint32_t EagerReschedDisableCount(uint32_t state) {
    return (state & kEagerReschedDisableMask) >> kEagerReschedDisableShift;
  }

  static inline uint32_t PreemptDisableCount(uint32_t state) { return state & kPreemptDisableMask; }

  static inline bool HasTimesliceExtension(uint32_t state) {
    return (state & TimesliceExtensionFlags::Present) != 0;
  }

  static inline bool HasActiveTimesliceExtension(uint32_t state) {
    return (state & TimesliceExtensionFlags::Active) != 0;
  }

  // A non-inlined helper method to set the preemption timer when a timeslice
  // has been extended.  This must be non-inline to avoid an #include cycle with
  // percpu.h and thread.h.
  static void SetPreemptionTimerForExtension(zx_time_t deadline);

  // Checks whether the active timeslice extension has expired and if so, clears
  // it and returns true.
  //
  // Should only be called when there is an active timeslice extension.
  bool ClearActiveTimesliceExtensionIfExpired() {
    // Has the extension expired?
    //
    // See comment at |timeslice_extension_deadline_| for why the signal fence is needed.
    ktl::atomic_signal_fence(ktl::memory_order_acquire);
    if (current_time() >= timeslice_extension_deadline_.load()) {
      state_.fetch_and(~kTimesliceExtensionFlagsMask);
      return true;
    }
    return false;
  }

  enum Flush { FlushLocal = 0x1, FlushRemote = 0x2, FlushAll = FlushLocal | FlushRemote };

  // Flushes local, remote, or all pending preemptions.
  //
  // This method is split in two so that the early out case of no pending
  // preemptions may be inlined without creating a header include cycle.
  void FlushPending(Flush flush) {
    // Early out to avoid unnecessarily taking the thread lock. This check races
    // any potential flush due to context switch, however, the context switch can
    // only clear bits that would have been flushed below, no new pending
    // preemptions are possible in the mask bits indicated by |flush|.
    if (likely(preempts_pending_.load() == 0)) {
      return;
    }
    FlushPendingContinued(flush);
  }
  void FlushPendingContinued(Flush flush);

  // state_ contains three fields:
  //
  //  * a 15-bit preempt disable counter (bits 0-14)
  //  * a 15-bit eager resched disable counter (bits 15-29)
  //  * a 2-bit for TimesliceExtensionFlags (bits 30-31)
  //
  // This is a single field so that both counters and the flags can be compared
  // against zero with a single memory access and comparison.
  //
  // state_'s counts are modified by interrupt handlers, but the counts are
  // always restored to their original value before the interrupt handler
  // returns, so modifications are not visible to the interrupted thread.
  RelaxedAtomic<uint32_t> state_{};

  // preempts_pending_ tracks pending reschedules to both local and remote CPUs
  // due to activity in the context of the current thread.
  //
  // This value can be changed asynchronously by an interrupt handler.
  //
  // preempts_pending_ should only be non-zero:
  //  * if PreemptDisableCount() or EagerReschedDisable() are non-zero, or
  //  * after PreemptDisableCount() or EagerReschedDisable() have been
  //    decremented, while preempts_pending_ is being checked.
  RelaxedAtomic<cpu_mask_t> preempts_pending_{};

  // The maximum duration of the thread's timeslice extension.
  //
  // This field is only valid when |state_|'s
  // |kTimeSliceExtensionFlags::Present| flag it set.
  //
  // This field may only be accessed by its owning thread or in an interrupt
  // context of the owning thread.  When reading this field, be sure to issue an
  // atomic_signal_fence (compiler barrier) with acquire semantics after
  // observing the Present flag.  Likewise, when writing this field, use an
  // atomic_signal_fence with release semantics prior to setting the Present
  // flag.  By using these fences, we ensure the flag and field value remain in
  // sync.
  RelaxedAtomic<zx_duration_t> timeslice_extension_{};

  // The deadline at which the thread timeslice extension expires.
  //
  // This field is only valid when |kTimeSliceExtensionFlags::Active| flag it
  // set.
  //
  // This field may only be accessed by its owning thread or in an interrupt
  // context of the owning thread.  When reading this field, be sure to issue an
  // atomic_signal_fence (compiler barrier) with acquire semantics after
  // observing the Active flag.  Likewise, when writing this field, use an
  // atomic_signal_fence with release semantics prior to setting the Active
  // flag.  By using these fences, we ensure the flag and field value remain in
  // sync.
  RelaxedAtomic<zx_time_t> timeslice_extension_deadline_{};
};

// TaskState is responsible for running the task defined by
// |entry(arg)|, and reporting its value to any joining threads.
//
// TODO: the detached state in Thread::flags_ probably belongs here.
class TaskState {
 public:
  TaskState() = default;

  void Init(thread_start_routine entry, void* arg);

  zx_status_t Join(Thread* current_thread, zx_time_t deadline) TA_REL(get_lock())
      TA_REQ(chainlock_transaction_token, ChainLockable::GetLock(*current_thread));

  // Attempt to wake all of our joiners.  This operation might fail because of a
  // conflict while attempting to obtain the required locks, in which case the
  // caller needs to back off (drop all currently held chain locks) and try
  // again..
  bool TryWakeJoiners(zx_status_t status)
      TA_REQ(chainlock_transaction_token, preempt_disabled_token);

  thread_start_routine entry() const { return entry_; }
  void* arg() const { return arg_; }

  int retcode() const { return retcode_; }
  void set_retcode(int retcode) { retcode_ = retcode; }

  ChainLock& get_lock() TA_RET_CAP(retcode_wait_queue_.get_lock()) {
    return retcode_wait_queue_.get_lock();
  }

 private:
  // Dumping routines are allowed to see inside us.
  friend class ThreadDumper;

  // The Thread's entry point, and its argument.
  thread_start_routine entry_ = nullptr;
  void* arg_ = nullptr;

  // Storage for the return code.
  //
  // TODO(johngro): This is logically protected by our thread's lock.  What is a
  // good way to represent this with a static annotation?
  int retcode_ = 0;

  // Other threads waiting to join this Thread.
  WaitQueue retcode_wait_queue_;
};

// Keeps track of whether a thread is allowed to allocate memory.
//
// A thread's |MemoryAllocationState| should only be accessed by that thread itself or interrupt
// handlers running in the thread's context.
class MemoryAllocationState {
 public:
  void Disable() {
    ktl::atomic_signal_fence(ktl::memory_order_seq_cst);
    disable_count_ = disable_count_ + 1;
    ktl::atomic_signal_fence(ktl::memory_order_seq_cst);
  }

  void Enable() {
    ktl::atomic_signal_fence(ktl::memory_order_seq_cst);
    DEBUG_ASSERT(disable_count_ > 0);
    disable_count_ = disable_count_ - 1;
    ktl::atomic_signal_fence(ktl::memory_order_seq_cst);
  }

  // Returns true if memory allocation is allowed.
  bool IsEnabled() {
    ktl::atomic_signal_fence(ktl::memory_order_seq_cst);
    return disable_count_ == 0;
  }

 private:
  // Notice that we aren't using atomic operations to access the field.  We don't need atomic
  // operations here as long as...
  //
  // 1. We use atomic_signal_fence to prevent compiler reordering.
  //
  // 2. We use volatile to ensure the compiler actually generates loads and stores for the value (so
  // the interrupt handler can see what the thread see, and vice versa).
  //
  // 3. Upon completion, an interrupt handler that modified the field restores it to the value it
  // held at the start of the interrupt.
  volatile uint32_t disable_count_ = 0;
};

// Stall accounting state of a thread.
//
// Kernel-only threads are never considered for the purpose of memory stall
// accounting (`IgnoredKernelOnly`).
//
// If a user thread is not signalling a stall, it will contribute to the current
// CPU's memory stall accumulator as `Progressing` while running and do not
// contribute (`Inactive`) in any other state.
//
// If a user thread signals that a stall is ongoing, it will contribute to the
// current CPU's accumulator as `Stalling`. If preempted, the contribution will
// persist on the last CPU's accumulator. Normal operation is resumed when the
// thread signals that the stall is over.
enum class ThreadStallState {
  IgnoredKernelOnly,
  Inactive,
  Progressing,
  Stalling,
};

struct Thread : public ChainLockable {
  // TODO(kulakowski) Are these needed?
  // Default constructor/destructor declared to be not-inline in order to
  // avoid circular include dependencies involving Thread, WaitQueue, and
  // OwnedWaitQueue.
  Thread();
  ~Thread();

  static Thread* CreateIdleThread(cpu_num_t cpu_num);

  // Revive the idle/power thread for the given CPU so that it starts fresh after
  // halting while taking the CPU offline. Most state is preserved, including
  // stack memory locations (useful for debugging) and accumulated runtime stats.
  static void ReviveIdlePowerThread(cpu_num_t cpu_num) TA_EXCL(chainlock_transaction_token);

  // Creates a thread with |name| that will execute |entry| at |priority|. |arg|
  // will be passed to |entry| when executed, the return value of |entry| will be
  // passed to Exit().
  // This call allocates a thread and places it in the global thread list. This
  // memory will be freed by either Join() or Detach(), one of these
  // MUST be called.
  // The thread will not be scheduled until Resume() is called.
  static Thread* Create(const char* name, thread_start_routine entry, void* arg, int priority);
  static Thread* Create(const char* name, thread_start_routine entry, void* arg,
                        const SchedulerState::BaseProfile& profile);
  static Thread* CreateEtc(Thread* t, const char* name, thread_start_routine entry, void* arg,
                           const SchedulerState::BaseProfile& profile,
                           thread_trampoline_routine alt_trampoline);

  // Public routines used by debugging code to dump thread state.
  void Dump(bool full) const TA_EXCL(get_lock());
  static void DumpAll(bool full) TA_EXCL(list_lock_);
  static void DumpTid(zx_koid_t tid, bool full) TA_EXCL(list_lock_);

  // Same stuff, but skip the locks when we are panic'ing
  inline void DumpDuringPanic(bool full) const TA_NO_THREAD_SAFETY_ANALYSIS;
  static inline void DumpAllDuringPanic(bool full) TA_NO_THREAD_SAFETY_ANALYSIS;
  static inline void DumpTidDuringPanic(zx_koid_t tid, bool full) TA_NO_THREAD_SAFETY_ANALYSIS;

  // Internal initialization routines. Eventually, these should be private.
  void SecondaryCpuInitEarly();

  // Associate this Thread to the given ThreadDispatcher.
  void SetUsermodeThread(fbl::RefPtr<ThreadDispatcher> user_thread) TA_EXCL(get_lock());

  void AssertIsCurrentThread() const TA_ASSERT(is_current_thread_token) {
    DEBUG_ASSERT(this == Thread::Current::Get());
  }

  // Returns the lock that protects the thread's internal state, particularly with respect to
  // scheduling.
  fbl::NullLock& get_scheduler_variable_lock() const TA_RET_CAP(scheduler_variable_lock_) {
    return scheduler_variable_lock_;
  }
  static auto& get_list_lock() TA_RET_CAP(list_lock_) { return list_lock_; }

  // Get the associated ThreadDispatcher.
  ThreadDispatcher* user_thread() { return user_thread_.get(); }
  const ThreadDispatcher* user_thread() const { return user_thread_.get(); }

  // Returns the koid of the associated ProcessDispatcher for user threads or
  // ZX_KOID_INVLID for kernel threads.
  zx_koid_t pid() const { return pid_; }

  // Returns the koid of the associated ThreadDispatcher for user threads or an
  // independent koid for kernel threads.
  zx_koid_t tid() const { return tid_; }

  // Return the pid/tid of the thread as a tracing thread reference.
  fxt::ThreadRef<fxt::RefType::kInline> fxt_ref() const { return {pid(), tid()}; }

  // Implicit conversion to a tracing thread reference.
  operator fxt::ThreadRef<fxt::RefType::kInline>() const { return fxt_ref(); }

  // Called to mark a thread as schedulable.
  void Resume() TA_EXCL(chainlock_transaction_token);
  zx_status_t Suspend() { return SuspendOrKillInternal(SuspendOrKillOp::Suspend); }
  void Forget();
  zx_status_t RestrictedKick();
#if __mist_os__
  zx_status_t SetForkFrame(const zx_thread_state_general_regs_t& fork_frame);
#endif
  // Marks a thread as detached, in this state its memory will be released once
  // execution is done.
  zx_status_t Detach();
  zx_status_t DetachAndResume();
  // Waits |deadline| time for a thread to complete execution then releases its memory.
  zx_status_t Join(int* retcode, zx_time_t deadline);
  // Deliver a kill signal to a thread.
  void Kill() { SuspendOrKillInternal(SuspendOrKillOp::Kill); }

  // Checks whether the kill or suspend signal has been raised. If kill has been
  // raised, then `ZX_ERR_INTERNAL_INTR_KILLED` will be returned. If suspend has
  // been raised, then `ZX_ERR_INTERNAL_INTR_RETRY` will be returned. Otherwise,
  // `ZX_OK` will be returned.
  zx_status_t CheckKillOrSuspendSignal() const;

  // Erase this thread from all global lists, where applicable.
  void EraseFromListsLocked() TA_REQ(list_lock_);

  /**
   * @brief Set the base profile for this thread.
   *
   * The chosen scheduling discipline and its associate parameters are defined by the BaseProfile
   * object.
   *
   * @param params The weight to apply to the thread.
   */
  void SetBaseProfile(const SchedulerState::BaseProfile& profile) TA_EXCL(get_lock());

  void* recursive_object_deletion_list() { return recursive_object_deletion_list_; }
  void set_recursive_object_deletion_list(void* ptr) { recursive_object_deletion_list_ = ptr; }

  // Get/set the mask of valid CPUs that thread may run on. If a new mask
  // is set, the thread will be migrated to satisfy the new constraint.
  //
  // Affinity comes in two flavours:
  //
  //   * "hard affinity", which will always be respected by the scheduler.
  //     The scheduler will panic if it can't satisfy this affinity.
  //
  //   * "soft affinity" indicating where the thread should ideally be scheduled.
  //     The scheduler will respect the mask unless there are no other
  //     options (e.g., the soft affinity and hard affinity don't contain
  //     any common CPUs).
  //
  // If the two masks conflict, the hard affinity wins.
  //
  // Setting the affinity mask returns the previous value to make pinning and
  // restoring operations simpler and more efficient.
  //
  // See scheduler.h for the declaration of the affinity setters.

  cpu_mask_t SetCpuAffinity(cpu_mask_t affinity) TA_EXCL(get_lock());
  cpu_mask_t GetCpuAffinity() const TA_EXCL(get_lock());
  cpu_mask_t SetSoftCpuAffinity(cpu_mask_t affinity) TA_EXCL(get_lock());
  cpu_mask_t GetSoftCpuAffinity() const TA_EXCL(get_lock());

  enum class MigrateStage {
    // The stage before the thread has migrated. Called from the old CPU to save state.
    Save,
    // The stage after the thread has migrated. Called from the new CPU to restore state.
    Restore,
    // The Thread is exiting. Can be called from any CPU.
    Exiting,
  };
  // The migrate function will be invoked twice when a thread is migrate between
  // CPUs. Firstly when the thread is removed from the old CPUs scheduler,
  // secondly when the thread is rescheduled on the new CPU. When the migrate
  // function is called, |thread_lock| is held.
  //
  // TODO(johngro): what to do about this?  It is all fine and good to say that
  // a MigrateFn needs to have the thread's lock held when it is called, but
  // there does not seem to be any good way to annotate this as a property of
  // the fit::inline function's callable type. Perhaps the best thing to do is
  // annotate the migrate function member itself with being guarded by the
  // thread's lock, so that invocation (at least) would require holding the
  // lock?
  //
  // Implementers of migrate functions should be able to annotate their
  // callbacks as requiring the thread's lock in order to be invoked, but
  // unfortunately this does not work along side of the fit::inline_function's
  // type.  If a user attempts to annotate their lambda as such, the
  // fit::inline_function fails expansion when its `operator()` attempt to call
  // the lambda which requires that the lock be held.  If there was some way
  // using the static lock annotation system to have the operator() inherit
  // these annotations from its templated target type, we could avoid the issue,
  // but that does not seem to be an option.

  using MigrateFn = fit::inline_function<void(Thread* thread, MigrateStage stage), sizeof(void*)>;
  void SetMigrateFn(MigrateFn migrate_fn) TA_EXCL(list_lock_, get_lock());
  void SetMigrateFnLocked(MigrateFn migrate_fn) TA_REQ(list_lock_, get_lock());
  void CallMigrateFnLocked(MigrateStage stage) TA_REQ(get_lock());

  // Call |migrate_fn| for each thread that was last run on the current CPU.
  // Note: no locks should be held during this operation, and interrupts need to
  // be disabled.
  static void CallMigrateFnForCpu(cpu_num_t cpu);

  // The context switch function will be invoked when a thread is context
  // switched to or away from. This will be called when a thread is about to be
  // run on a CPU, after it's stopped from running on a CPU, or about to exit.
  using ContextSwitchFn = fit::inline_function<void(), sizeof(void*)>;
  void SetContextSwitchFn(ContextSwitchFn context_switch_fn) TA_EXCL(get_lock());
  void SetContextSwitchFnLocked(ContextSwitchFn context_switch_fn) TA_REQ(get_lock());
  // Call |context_switch_fn| for this thread.
  void CallContextSwitchFnLocked() TA_REQ(get_lock()) {
    if (unlikely(context_switch_fn_)) {
      context_switch_fn_();
    }
  }

  void OwnerName(char (&out_name)[ZX_MAX_NAME_LEN]) const;
  // Return the number of nanoseconds a thread has been running for.
  zx_duration_t Runtime() const TA_EXCL(get_lock());

  // Last cpu this thread was running on, or INVALID_CPU if it has never run.
  cpu_num_t LastCpu() const TA_EXCL(get_lock());
  cpu_num_t LastCpuLocked() const TA_REQ_SHARED(get_lock());

  // Return true if thread has been signaled.
  bool IsSignaled() { return signals() != 0; }
  bool IsIdle() const { return !!(flags_ & THREAD_FLAG_IDLE); }

  // Returns true if this Thread's user state has been saved.
  //
  // Caller must hold the thread's lock.
  bool IsUserStateSavedLocked() const TA_REQ(get_lock()) { return user_state_saved_; }

  // Callback for the Timer used for SleepEtc.
  static void SleepHandler(Timer* timer, zx_time_t now, void* arg);
  void HandleSleep(Timer* timer, zx_time_t now);

  // Request a thread to check if it should sample its backtrace. When the thread returns to
  // usermode, it will take a sample of its userstack if sampling is enabled.
  static void SignalSampleStack(Timer* t, zx_time_t, void* per_cpu_state);

  // All of these operations implicitly operate on the current thread.
  struct Current {
    // This is defined below, just after the Thread declaration.
    static inline Thread* Get();

    // Scheduler routines to be used by regular kernel code.
    static void Yield();
    static void Preempt();
    static void Reschedule() TA_EXCL(chainlock_transaction_token);
    static void Exit(int retcode) __NO_RETURN;
    static void Kill();
    static void BecomeIdle() __NO_RETURN;

    // Wait until the deadline has occurred.
    //
    // If interruptible, may return early with ZX_ERR_INTERNAL_INTR_KILLED if
    // thread is signaled for kill.
    static zx_status_t SleepEtc(const Deadline& deadline, Interruptible interruptible,
                                zx_time_t now) TA_EXCL(chainlock_transaction_token);
    // Non-interruptible version of SleepEtc.
    static zx_status_t Sleep(zx_time_t deadline);
    // Non-interruptible relative delay version of Sleep.
    static zx_status_t SleepRelative(zx_duration_t delay);
    // Interruptible version of Sleep.
    static zx_status_t SleepInterruptible(zx_time_t deadline);

    // Transition the current thread to the THREAD_SUSPENDED state.
    static void DoSuspend();

    // Write the current thread's stack to the assigned sampler buffers
    static void DoSampleStack(GeneralRegsSource source, void* gregs);

    // |policy_exception_code| should be a ZX_EXCP_POLICY_CODE_* value.
    static void SignalPolicyException(uint32_t policy_exception_code,
                                      uint32_t policy_exception_data);

    // Process any pending thread signals.
    //
    // This method may never return if the thread has a pending kill signal.
    //
    // Interrupt state - This method modifies interrupt state.  It is critical that this method be
    // called with interrupts disabled to eliminate a "lost wakeup" race condition.  While
    // interrupts must be disabled prior to call this method, the method may re-enable them during
    // the processing of certain signals.  This method guarantees that if it does return, it will do
    // so with interrupts disabled.
    static void ProcessPendingSignals(GeneralRegsSource source, void* gregs);

    // Migrates the current thread to the CPU identified by target_cpu.
    static void MigrateToCpu(cpu_num_t target_cpuid);

    static void SetName(const char* name);

    static PreemptionState& preemption_state() {
      return Thread::Current::Get()->preemption_state();
    }

    static MemoryAllocationState& memory_allocation_state() {
      return Thread::Current::Get()->memory_allocation_state_;
    }

    // If a restricted kick is pending on this thread, clear it and return true.
    // Otherwise return false.
    // Must be called with interrupts disabled.
    [[nodiscard]] static bool CheckForRestrictedKick();

    static RestrictedState* restricted_state() {
      return Thread::Current::Get()->restricted_state();
    }

    static VmAspace* active_aspace() { return Thread::Current::Get()->aspace_; }

    static VmAspace* switch_aspace(VmAspace* aspace) TA_NO_THREAD_SAFETY_ANALYSIS {
      return Thread::Current::Get()->switch_aspace(aspace);
    }

    // These three functions handle faults on the address space containing va. If there is no
    // aspace that contains va, or we don't have access to it, a ZX_ERR_NOT_FOUND is returned.
    //
    // Calling any of these methods on a pure kernel thread (i.e. one without an associated
    // `ThreadDispatcher`) is a programming error.
    static zx_status_t PageFault(vaddr_t va, uint flags) {
      return Fault(FaultType::PageFault, va, flags);
    }
    static zx_status_t SoftFault(vaddr_t va, uint flags) {
      return Fault(FaultType::SoftFault, va, flags);
    }
    static zx_status_t AccessedFault(vaddr_t va) { return Fault(FaultType::AccessedFault, va, 0); }

    // Generate a backtrace for the calling thread.
    //
    // |out_bt| will be reset() prior to be filled in and if a backtrace cannot
    // be obtained, it will be left empty.
    static void GetBacktrace(Backtrace& out_bt);

    // Generate a backtrace for the calling thread starting at frame pointer |fp|.
    //
    // |out_bt| will be reset() prior to be filled in and if a backtrace cannot
    // be obtained, it will be left empty.
    static void GetBacktrace(vaddr_t fp, Backtrace& out_bt);

    static void Dump(bool full) { Thread::Current::Get()->Dump(full); }
    static void DumpDuringPanic(bool full) TA_NO_THREAD_SAFETY_ANALYSIS {
      Thread::Current::Get()->DumpDuringPanic(full);
    }

   private:
    // Handles a virtual memory fault in the address space that contains va. If there is no aspace
    // that contains va, or we don't have access to it, a ZX_ERR_NOT_FOUND is returned.
    enum class FaultType : uint8_t { PageFault, SoftFault, AccessedFault };
    static zx_status_t Fault(FaultType type, vaddr_t va, uint flags);
  };  // struct Current;

  // Trait for the global Thread list.
  struct ThreadListTrait {
    static fbl::DoublyLinkedListNodeState<Thread*>& node_state(Thread& thread) {
      return thread.thread_list_node_;
    }
  };
  using List = fbl::DoublyLinkedListCustomTraits<Thread*, ThreadListTrait>;

  // Traits for the temporary unblock list, used to batch-unblock threads.
  struct UnblockListTrait {
    static fbl::DoublyLinkedListNodeState<Thread*>& node_state(Thread& thread) {
      return thread.unblock_list_node_;
    }
  };
  using UnblockList = fbl::DoublyLinkedListCustomTraits<Thread*, UnblockListTrait>;

  // Traits for the save state list, used to run the Save stage of migration functions.
  struct SaveStateListTrait {
    static fbl::SinglyLinkedListNodeState<Thread*>& node_state(Thread& thread) {
      return thread.save_state_list_node_;
    }
  };
  using SaveStateList = fbl::SinglyLinkedListCustomTraits<Thread*, SaveStateListTrait>;

  struct Linebuffer {
    size_t pos = 0;
    ktl::array<char, 128> buffer{};
  };

  // Called by the scheduler to update runtime stats.
  void UpdateRuntimeStats(thread_state new_state);

  // Accessors into Thread state. When the conversion to all-private
  // members is complete (bug 54383), we can revisit the overall
  // Thread API.

  thread_state state() const TA_REQ_SHARED(get_lock()) { return scheduler_state_.state(); }

  // The scheduler can set threads to be running, or to be ready to run.
  void set_running() TA_REQ(get_lock()) { scheduler_state_.set_state(THREAD_RUNNING); }
  void set_ready() TA_REQ(get_lock()) { scheduler_state_.set_state(THREAD_READY); }
  // While wait queues can set threads to be blocked.
  void set_blocked() TA_REQ(get_lock()) { scheduler_state_.set_state(THREAD_BLOCKED); }
  void set_blocked_read_lock() TA_REQ(get_lock()) {
    scheduler_state_.set_state(THREAD_BLOCKED_READ_LOCK);
  }
  // The thread can set itself to be sleeping.
  void set_sleeping() TA_REQ(get_lock()) { scheduler_state_.set_state(THREAD_SLEEPING); }
  void set_death() TA_REQ(get_lock()) { scheduler_state_.set_state(THREAD_DEATH); }
  void set_suspended() TA_REQ(get_lock()) { scheduler_state_.set_state(THREAD_SUSPENDED); }

  // Accessors for specific flags_ bits.
  bool detatched() const { return (flags_ & THREAD_FLAG_DETACHED) != 0; }
  void set_detached(bool value) {
    if (value) {
      flags_ |= THREAD_FLAG_DETACHED;
    } else {
      flags_ &= ~THREAD_FLAG_DETACHED;
    }
  }
  bool free_struct() const { return (flags_ & THREAD_FLAG_FREE_STRUCT) != 0; }
  void set_free_struct(bool value) {
    if (value) {
      flags_ |= THREAD_FLAG_FREE_STRUCT;
    } else {
      flags_ &= ~THREAD_FLAG_FREE_STRUCT;
    }
  }
  bool idle() const { return (flags_ & THREAD_FLAG_IDLE) != 0; }
  void set_idle(bool value) {
    if (value) {
      flags_ |= THREAD_FLAG_IDLE;
    } else {
      flags_ &= ~THREAD_FLAG_IDLE;
    }
  }
  bool vcpu() const { return (flags_ & THREAD_FLAG_VCPU) != 0; }
  void set_vcpu(bool value) {
    if (value) {
      flags_ |= THREAD_FLAG_VCPU;
    } else {
      flags_ &= ~THREAD_FLAG_VCPU;
    }
  }

  // Access to the entire flags_ value, for diagnostics.
  unsigned int flags() const { return flags_; }

  unsigned int signals() const { return signals_.load(ktl::memory_order_relaxed); }

  bool has_migrate_fn() const TA_REQ_SHARED(get_lock()) { return migrate_fn_ != nullptr; }
  bool migrate_pending() const TA_REQ_SHARED(get_lock()) { return migrate_pending_; }

  TaskState& task_state() { return task_state_; }
  const TaskState& task_state() const { return task_state_; }

  PreemptionState& preemption_state() { return preemption_state_; }
  const PreemptionState& preemption_state() const { return preemption_state_; }

  SchedulerState& scheduler_state() TA_REQ(get_lock()) { return scheduler_state_; }
  const SchedulerState& scheduler_state() const TA_REQ_SHARED(get_lock()) {
    return scheduler_state_;
  }

  SchedulerQueueState& scheduler_queue_state() TA_REQ(scheduler_variable_lock_) {
    return scheduler_queue_state_;
  }
  const SchedulerQueueState& scheduler_queue_state() const TA_REQ(scheduler_variable_lock_) {
    return scheduler_queue_state_;
  }

  WaitQueueCollection::ThreadState& wait_queue_state() TA_REQ(get_lock()) {
    return wait_queue_state_;
  }
  const WaitQueueCollection::ThreadState& wait_queue_state() const TA_REQ_SHARED(get_lock()) {
    return wait_queue_state_;
  }

#if WITH_LOCK_DEP
  lockdep::ThreadLockState& lock_state() { return lock_state_; }
  const lockdep::ThreadLockState& lock_state() const { return lock_state_; }
#endif

  RestrictedState* restricted_state() { return restricted_state_.get(); }
  void set_restricted_state(ktl::unique_ptr<RestrictedState> restricted_state) {
    restricted_state_ = ktl::move(restricted_state);
  }

  arch_thread& arch() { return arch_; }
  const arch_thread& arch() const { return arch_; }

  KernelStack& stack() { return stack_; }
  const KernelStack& stack() const { return stack_; }

  // Rules for the aspace_ member.
  //
  // 1) Raw VmAspace pointers held by Thread object are guaranteed to always be
  //    "alive" from a C++ perspective (the object has not been destructed, and
  //    the memory is still alive).  The actual VmAspace object is a ref-counted
  //    object which is guaranteed to be alive because:
  // 1a) It is a member of a thread's process (the main aspace, as well as the
  //     restricted mode aspace), and a thread's process object cannot be
  //     destroyed while the thread is still alive.  Or --
  // 1b) It is a special statically allocated aspace object, such as the EFI
  //     address space, or the kernel address space.
  // 2) Only the current thread is permitted to mutate its own aspace_ member.
  //    The only exception to this is during initialization, before the thread
  //    is running, by VmAspace::AttachToThread.
  // 3) The currently running thread is allowed to access its own currently
  //    assigned aspace without needing any locks.
  // 4) Any other thread who wishes to access a thread's aspace must do so via
  //    either GetAspaceRef or GetAspaceRefLocked, which will return a RefPtr to
  //    the thread's current aspace as long as the thread has not entered the
  //    THREAD_DEATH state.
  // 5) Other threads who access a thread's aspace via GetAspaceRef cannot
  //    assume that either the thread or the aspace is still alive after the
  //    thread's lock is dropped.  At best, they know that the RefPtr is keeping
  //    the VmAspace object alive from a C++ perspective, nothing more.
  // 6) The scheduler and low level context switch routines are allowed to
  //    directly access the aspace_ of both the old and new threads involved in the
  //    context switch.  Neither one is currently really running (the aspace_
  //    members cannot change), and both threads have to be alive enough that
  //    their process is still alive, and therefore so is their aspace_ (see
  //    #1).  Note; it is possible that the old thread involved in a context
  //    switch is in the process of dying, but we know that its process cannot
  //    exit (destroying its aspace in the process) until after it has context
  //    switched for the last time.
  fbl::RefPtr<VmAspace> GetAspaceRef() const TA_EXCL(get_lock());
  fbl::RefPtr<VmAspace> GetAspaceRefLocked() const TA_REQ_SHARED(get_lock());
  VmAspace* aspace() TA_REQ(is_current_thread_token) { return aspace_; }
  const VmAspace* aspace() const TA_REQ(is_current_thread_token) { return aspace_; }
  VmAspace* switch_aspace(VmAspace* aspace) TA_REQ(is_current_thread_token) {
    VmAspace* old_aspace = aspace_;
    aspace_ = aspace;
    return old_aspace;
  }

  // Returns the currently active address space, which is the address space currently hosting
  // page tables for the thread.
  //
  // The active address space should be used only when context switching. It should not be used for
  // resolving faults, as it may be a unified aspace that does not keep track of its own mappings.
  //
  // Kernel-only thread -- This will return nullptr, unless a caller has explicitly set aspace_
  // using `switch_aspace`, which is done by a few kernel unittests.
  //
  // User thread -- If the thread is in Restricted Mode, this will return the restricted aspace.
  // Otherwise, it will return the process's normal aspace.
  //
  // Note, the normal aspace is, by definition, the aspace that's active when a thread is in Normal
  // Mode.  All threads not in Restricted Mode are said to be in Normal Mode.  See
  // `ProcessDispatcher::normal_aspace()` for more information.
  VmAspace* active_aspace() { return aspace_; }
  const VmAspace* active_aspace() const { return aspace_; }

  const char* name() const { return name_; }
  // This may truncate |name|, so that it (including a trailing NUL
  // byte) fit in ZX_MAX_NAME_LEN bytes.
  void set_name(ktl::string_view name);

  Linebuffer& linebuffer() { return linebuffer_; }

  using Canary = fbl::Canary<fbl::magic("thrd")>;
  const Canary& canary() const { return canary_; }

  // Generate a backtrace for |this| thread.
  //
  // |this| must be blocked, sleeping or suspended (i.e. not running).
  //
  // |out_bt| will be reset() prior to be filled in and if a backtrace cannot be
  // obtained, it will be left empty.
  void GetBacktrace(Backtrace& out_bt) TA_EXCL(get_lock());

  StackOwnedLoanedPagesInterval* stack_owned_loaned_pages_interval() {
    return stack_owned_loaned_pages_interval_;
  }

  // Returns the last flow id allocated by TakeNextLockFlowId() for this thread.
  uint64_t lock_flow_id() const {
#if LOCK_TRACING_ENABLED
    return lock_flow_id_;
#else
    return 0;
#endif
  }

  // Returns a unique flow id for lock contention tracing. The same value is
  // returned by lock_flow_id() until another id is allocated for this thread
  // by calling this method again.
  uint64_t TakeNextLockFlowId() {
#if LOCK_TRACING_ENABLED
    return lock_flow_id_ = lock_flow_id_generator_ += 1;
#else
    return 0;
#endif
  }

  void RecomputeEffectiveProfile() TA_REQ(get_lock()) {
    scheduler_state_.RecomputeEffectiveProfile();
  }

  SchedulerState::EffectiveProfile SnapshotEffectiveProfileLocked() const
      TA_REQ_SHARED(get_lock()) {
    return scheduler_state_.effective_profile_;
  }

  SchedulerState::EffectiveProfile SnapshotEffectiveProfile() const
      TA_EXCL(chainlock_transaction_token, get_lock());

  SchedulerState::BaseProfile SnapshotBaseProfileLocked() const TA_REQ_SHARED(get_lock()) {
    return scheduler_state_.base_profile_;
  }

  SchedulerState::BaseProfile SnapshotBaseProfile() const
      TA_EXCL(chainlock_transaction_token, get_lock());

  ThreadStallState memory_stall_state() const TA_REQ(preempt_disabled_token) {
    return memory_stall_state_;
  }
  void set_memory_stall_state(ThreadStallState value) TA_REQ(preempt_disabled_token) {
    memory_stall_state_ = value;
  }

 private:
  // The architecture-specific methods for getting and setting the
  // current thread may need to see Thread's arch_ member via offsetof.
  friend inline Thread* arch_get_current_thread();
  friend inline void arch_set_current_thread(Thread*);

  // OwnedWaitQueues manipulate wait queue state.
  friend class OwnedWaitQueue;

  // ScopedThreadExceptionContext is the only public way to call
  // SaveUserStateLocked and RestoreUserStateLocked.
  friend class ScopedThreadExceptionContext;

  // StackOwnedLoanedPagesInterval is the only public way to set/clear the
  // stack_owned_loaned_pages_interval().
  friend class StackOwnedLoanedPagesInterval;

  // Dumping routines are allowed to see inside us.
  friend class ThreadDumper;

  // Type used to select which operation (suspend or kill) we want during a call
  // to SuspendOrKillInternal.
  enum class SuspendOrKillOp { Suspend, Kill };

  // The default trampoline used when running the Thread. This can be
  // replaced by the |alt_trampoline| parameter to CreateEtc().
  static void Trampoline() __NO_RETURN;

  // Dpc callback used for cleaning up a detached Thread's resources.
  static void FreeDpc(Dpc* dpc);

  // Save the arch-specific user state.
  //
  // Returns true when the user state will later need to be restored.
  [[nodiscard]] bool SaveUserStateLocked() TA_REQ(get_lock());

  // Restore the arch-specific user state.
  void RestoreUserStateLocked() TA_REQ(get_lock());

  // Common implementation of Suspend and Kill.
  zx_status_t SuspendOrKillInternal(SuspendOrKillOp op) TA_EXCL(chainlock_transaction_token);

  // Returns true if it decides to kill the thread, which must be the
  // current thread. The thread_lock must be held when calling this
  // function.
  //
  // TODO: move this to CurrentThread, once that becomes a subclass of
  // Thread.
  bool CheckKillSignal() TA_REQ(get_lock());

  // These should only be accessed from the current thread.
  bool restricted_kick_pending() const {
    return (flags_ & THREAD_FLAG_RESTRICTED_KICK_PENDING) != 0;
  }
  void set_restricted_kick_pending(bool value) {
    if (value) {
      flags_ |= THREAD_FLAG_RESTRICTED_KICK_PENDING;
    } else {
      flags_ &= ~THREAD_FLAG_RESTRICTED_KICK_PENDING;
    }
  }

  __NO_RETURN void ExitLocked(int retcode) TA_REQ(get_lock());

  static void DumpAllLocked(bool full) TA_REQ(list_lock_);
  static void DumpTidLocked(zx_koid_t tid, bool full) TA_REQ(list_lock_);

 private:
  struct MigrateListTrait {
    static fbl::DoublyLinkedListNodeState<Thread*>& node_state(Thread& thread) {
      return thread.migrate_list_node_;
    }
  };
  using MigrateList = fbl::DoublyLinkedListCustomTraits<Thread*, MigrateListTrait>;

  static inline DECLARE_SPINLOCK(Thread) list_lock_ TA_ACQ_BEFORE(lock_);

  // The global list of threads with migrate functions.
  static MigrateList migrate_list_ TA_GUARDED(list_lock_);

  Canary canary_;

  // These fields are among the most active in the thread. They are grouped
  // together near the front to improve cache locality.
  // mutable ChainLock lock_;
  __NO_UNIQUE_ADDRESS mutable fbl::NullLock scheduler_variable_lock_;
  unsigned int flags_{};
  // TODO(https://fxbug.dev/42077109): Write down memory order requirements for accessing signals_.
  ktl::atomic<unsigned int> signals_{};
  SchedulerState scheduler_state_ TA_GUARDED(get_lock());
  SchedulerQueueState scheduler_queue_state_ TA_GUARDED(scheduler_variable_lock_);
  WaitQueueCollection::ThreadState wait_queue_state_ TA_GUARDED(get_lock());
  fbl::DoublyLinkedList<OwnedWaitQueue*> owned_wait_queues_ TA_GUARDED(get_lock());
  TaskState task_state_;
  PreemptionState preemption_state_;
  MemoryAllocationState memory_allocation_state_;

  // Must only be accessed by "this" thread. May be null.
  ktl::unique_ptr<RestrictedState> restricted_state_;

  // This is part of ensuring that all stack ownership of loaned pages can be boosted in priority
  // via priority inheritance if a higher priority thread is trying to reclaim the loaned pages.
  StackOwnedLoanedPagesInterval* stack_owned_loaned_pages_interval_ = nullptr;

#if WITH_LOCK_DEP
  // state for runtime lock validation when in thread context
  lockdep::ThreadLockState lock_state_;
#endif

  // The current address space this thread is associated with.
  // This can be null if this is a kernel thread.
  // See the comments near active_aspace() for more details.
  RelaxedAtomic<VmAspace*> aspace_{nullptr};

  // Saved by SignalPolicyException() to store the type of policy error, and
  // passed to exception disptach in ProcessPendingSignals().
  uint32_t extra_policy_exception_code_ TA_GUARDED(get_lock()) = 0;
  uint32_t extra_policy_exception_data_ TA_GUARDED(get_lock()) = 0;

  // Is this thread allowed to own wait queues?  Set to false by a thread as
  // it exits, but before it reaches the DEAD state.
  bool can_own_wait_queues_ TA_GUARDED(get_lock()) = true;

  // Strong reference to user thread if one exists for this thread.
  // In the common case freeing Thread will also free ThreadDispatcher when this
  // reference is dropped.
  fbl::RefPtr<ThreadDispatcher> user_thread_;

  // When user_thread_ is set, these values are copied from ThreadDispatcher and
  // its parent ProcessDispatcher. Kernel threads maintain an independent tid.
  zx_koid_t tid_ = KernelObjectId::Generate();
  zx_koid_t pid_ = ZX_KOID_INVALID;

  // Architecture-specific stuff.
  arch_thread arch_{};

  KernelStack stack_;

  // This is used by dispatcher.cc:SafeDeleter.
  void* recursive_object_deletion_list_ = nullptr;

  // This always includes the trailing NUL.
  char name_[ZX_MAX_NAME_LEN]{};

  // Buffering for Debuglog output.
  Linebuffer linebuffer_;

#if LOCK_TRACING_ENABLED
  // The flow id allocated before blocking on the last lock.
  RelaxedAtomic<uint64_t> lock_flow_id_{0};

  // Generates unique flow ids for tracing lock contention.
  inline static RelaxedAtomic<uint64_t> lock_flow_id_generator_{0};
#endif

  // Indicates whether user register state (debug, vector, fp regs, etc.) has been saved to the
  // arch_thread_t as part of thread suspension / exception handling.
  //
  // When a user thread is suspended or generates an exception (synthetic or architectural) that
  // might be observed by another process, we save user register state to the thread's arch_thread_t
  // so that it may be accessed by a debugger.  Upon leaving a suspended or exception state, we
  // restore user register state.
  bool user_state_saved_ TA_GUARDED(get_lock()){false};

  // For threads with migration functions, indicates whether a migration is in progress. When true,
  // the migrate function has been called with Before but not yet with After.
  //
  // TODO(johngro): What to do about this?  Should it be protected by the
  // thread's lock?  Does the thread's lock need to be held exclusively when a
  // thread's migrate function is called?
  bool migrate_pending_ TA_GUARDED(get_lock()){};

  // Provides a way to execute custom logic when a thread must be migrated between CPUs.
  MigrateFn migrate_fn_ TA_GUARDED(get_lock());

  // Provides a way to execute custom logic when a thread is context switched to or away from.
  ContextSwitchFn context_switch_fn_;

  // Used to track threads that have set |migrate_fn_|. This is used to migrate
  // threads before a CPU is taken offline.
  fbl::DoublyLinkedListNodeState<Thread*> migrate_list_node_ TA_GUARDED(list_lock_);

  // Node storage for existing on the global thread list.
  fbl::DoublyLinkedListNodeState<Thread*> thread_list_node_ TA_GUARDED(list_lock_);

  // Node storage for existing on the temporary batch unblock list.
  fbl::DoublyLinkedListNodeState<Thread*> unblock_list_node_ TA_GUARDED(get_lock());

  // Node storage for existing on the save state list.
  fbl::SinglyLinkedListNodeState<Thread*> save_state_list_node_ TA_GUARDED(get_lock());

<<<<<<< HEAD
#if __mist_os__
  zx_thread_state_general_regs_t fork_frame_ TA_GUARDED(get_lock());
#endif
=======
  // State of the thread with respect to memory stalls.
  //
  // It can only be accessed by the thread's current CPU. Hence, preemption must
  // be disabled while accessing it.
  ThreadStallState memory_stall_state_ TA_GUARDED(preempt_disabled_token) =
      ThreadStallState::IgnoredKernelOnly;
>>>>>>> e47932fb
};

// For the moment, the arch-specific current thread implementations need to come here, after the
// Thread definition. One of the arches needs to know the structure of Thread to compute the offset
// that the hardware pointer holds into Thread.
#include <arch/current_thread.h>
Thread* Thread::Current::Get() { return arch_get_current_thread(); }

void arch_dump_thread(const Thread* t) TA_REQ_SHARED(t->get_lock());

class ThreadDumper {
 public:
  static void DumpLocked(const Thread* t, bool full) TA_REQ_SHARED(t->get_lock());
};

inline void Thread::DumpDuringPanic(bool full) const TA_NO_THREAD_SAFETY_ANALYSIS {
  ThreadDumper::DumpLocked(this, full);
}

inline void Thread::DumpAllDuringPanic(bool full) TA_NO_THREAD_SAFETY_ANALYSIS {
  // Skip grabbing the lock if we are panic'ing
  DumpAllLocked(full);
}

inline void Thread::DumpTidDuringPanic(zx_koid_t tid, bool full) TA_NO_THREAD_SAFETY_ANALYSIS {
  // Skip grabbing the lock if we are panic'ing
  DumpTidLocked(tid, full);
}

// TODO(johngro): Remove this when we have addressed https://fxbug.dev/42108673.  Right now, this
// is used in only one place (x86_bringup_aps in arch/x86/smp.cpp) outside of
// thread.cpp.
//
// Normal users should only ever need to call either Thread::Create, or
// Thread::CreateEtc.
void construct_thread(Thread* t, const char* name);

// Other thread-system bringup functions.
void thread_init_early();
void thread_secondary_cpu_entry() __NO_RETURN;
void thread_construct_first(Thread* t, const char* name);

// Call the arch-specific signal handler.
extern "C" void arch_iframe_process_pending_signals(iframe_t* iframe);

// find a thread based on the thread id
// NOTE: used only for debugging, its a slow linear search through the
// global thread list
//
// Note: any thread pointer borrowed by this function is only guaranteed to be
// alive as long as the Thread::list_lock is held.  Once this is dropped, the
// thread could cease to exist at any time, and the pointer must be considered
// to be invalid.
Thread* thread_id_to_thread_slow(zx_koid_t tid) TA_REQ(Thread::get_list_lock());

// RAII helper that installs/removes an exception context and saves/restores user register state.
// The class operates on the current thread.
//
// When a thread takes an exception, this class is used to make user register state available to
// debuggers and exception handlers.
//
// Example Usage:
//
// {
//   ScopedThreadExceptionContext context(...);
//   HandleException();
// }
//
// Note, ScopedThreadExceptionContext keeps track of whether the state has already been saved so
// it's safe to nest them:
//
// void Foo() {
//   ScopedThreadExceptionContext context(...);
//   Bar();
// }
//
// void Bar() {
//   ScopedThreadExceptionContext context(...);
//   Baz();
// }
//
class ScopedThreadExceptionContext {
 public:
  explicit ScopedThreadExceptionContext(const arch_exception_context_t* context);
  ~ScopedThreadExceptionContext();
  DISALLOW_COPY_ASSIGN_AND_MOVE(ScopedThreadExceptionContext);

 private:
  Thread* thread_;
  const arch_exception_context_t* context_;
  bool need_to_remove_;
  bool need_to_restore_;
};

// RAII helper to enforce that a block of code does not allocate memory.
//
// See |Thread::Current::memory_allocation_state()|.
class ScopedMemoryAllocationDisabled {
 public:
  ScopedMemoryAllocationDisabled() { Thread::Current::memory_allocation_state().Disable(); }
  ~ScopedMemoryAllocationDisabled() { Thread::Current::memory_allocation_state().Enable(); }
  DISALLOW_COPY_ASSIGN_AND_MOVE(ScopedMemoryAllocationDisabled);
};

// AssertInWaitQueue asserts (as its name implies) that this thread is
// currently blocked in |wq|, and that the wait queue is locked.  This should
// be sufficient to establish (at runtime) that it is safe to allow
// read-access to the thread's members which are used to track the thread's
// state in the queue.
//
// TODO(johngro) : Link to something documenting the reasoning behind this.
// 1) Consider making these asserts extra-debug-only asserts, so that most
//    builds do not need to suffer the runtime overhead of using them.
// 2) Consider ways to limit the scope of the read-only capability to just the
//    wait queue state (and other things protected by the fact that we are
//    blocked in the wait queue) and nothing else.  While the wait queue state
//    cannot mutate while we exist in the wait queue (at least, not without
//    holding both the wait queue and thread's lock), other things can.
static inline void AssertInWaitQueue(const Thread& t, const WaitQueue& wq) TA_REQ(wq.get_lock())
    TA_ASSERT_SHARED(t.get_lock()) {
  [&]() TA_NO_THREAD_SAFETY_ANALYSIS {
    DEBUG_ASSERT(t.wait_queue_state().InWaitQueue());
    DEBUG_ASSERT(t.state() == THREAD_BLOCKED || t.state() == THREAD_BLOCKED_READ_LOCK);
    DEBUG_ASSERT(t.wait_queue_state().blocking_wait_queue() == &wq);
  }();
}

// Note: This implementation *must* come after the implementation of GetThreadsLock.
inline bool WaitQueueCollection::IsFairThreadSortBitSet(const Thread& t) {
  const uint64_t key = t.wait_queue_state().blocked_threads_tree_sort_key_;
  return (key & kFairThreadSortKeyBit) != 0;
}

////////////////////////////////////////////////////////////////////////////////
//
// Here and below, we need to deal with static analysis.  Right now, we need to
// disable static analysis while we figure it out.
//
////////////////////////////////////////////////////////////////////////////////

// WaitQueue collection trait implementations.  While typically these would be
// implemented in-band in the trait class itself, these definitions must come
// last, after the definition Thread.  This is because the traits (defined in
// WaitQueueCollection) need to understand the layout of Thread in order to be
// able to access both scheduler state and wait queue state variables.
inline WaitQueueCollection::Key WaitQueueCollection::BlockedThreadTreeTraits::GetKey(
    const Thread& thread) TA_NO_THREAD_SAFETY_ANALYSIS {
  // TODO(johngro): consider extending FBL to support a "MultiWAVLTree"
  // implementation which would allow for nodes with identical keys, breaking
  // ties (under the hood) using pointer value.  This way, we would not need to
  // manifest our own pointer in GetKey or in our key type.
  return {thread.wait_queue_state().blocked_threads_tree_sort_key_,
          reinterpret_cast<uintptr_t>(&thread)};
}

inline fbl::WAVLTreeNodeState<Thread*>& WaitQueueCollection::BlockedThreadTreeTraits::node_state(
    Thread& thread) TA_NO_THREAD_SAFETY_ANALYSIS {
  return thread.wait_queue_state().blocked_threads_tree_node_;
}

inline Thread* WaitQueueCollection::MinRelativeDeadlineTraits::GetValue(const Thread& thread)
    TA_NO_THREAD_SAFETY_ANALYSIS {
  // TODO(johngro), consider pre-computing this value so it is just a fetch
  // instead of a branch.
  return (thread.scheduler_state().discipline() == SchedDiscipline::Fair)
             ? nullptr
             : const_cast<Thread*>(&thread);
}

inline Thread* WaitQueueCollection::MinRelativeDeadlineTraits::GetSubtreeBest(const Thread& thread)
    TA_NO_THREAD_SAFETY_ANALYSIS {
  return thread.wait_queue_state().subtree_min_rel_deadline_thread_;
}

inline bool WaitQueueCollection::MinRelativeDeadlineTraits::Compare(Thread* a, Thread* b)
    TA_NO_THREAD_SAFETY_ANALYSIS {
  // The thread pointer value of a non-deadline thread is null, an non-deadline
  // threads are always the worst choice when choosing the thread with the
  // minimum relative deadline.
  // clang-format off
  if (a == nullptr) { return false; }
  if (b == nullptr) { return true; }
  const SchedDuration a_deadline = a->scheduler_state().effective_profile().deadline.deadline_ns;
  const SchedDuration b_deadline = b->scheduler_state().effective_profile().deadline.deadline_ns;
  return (a_deadline < b_deadline) || ((a_deadline == b_deadline) && (a < b));
  // clang-format on
}

inline void WaitQueueCollection::MinRelativeDeadlineTraits::AssignBest(Thread& thread, Thread* val)
    TA_NO_THREAD_SAFETY_ANALYSIS {
  thread.wait_queue_state().subtree_min_rel_deadline_thread_ = val;
}

inline void WaitQueueCollection::MinRelativeDeadlineTraits::ResetBest(Thread& thread)
    TA_NO_THREAD_SAFETY_ANALYSIS {
  // In a debug build, zero out the subtree best as we leave the collection.
  // This can help to find bugs by allowing us to assert that the value is zero
  // during insertion, however it is not strictly needed in a production build
  // and can be skipped.
#ifdef DEBUG_ASSERT_IMPLEMENTED
  thread.wait_queue_state().subtree_min_rel_deadline_thread_ = nullptr;
#endif
}

inline void PreemptionState::AssertCapabilityHeld(
    concurrent::CapabilityToken<PreemptionState>::TagType) {
  DEBUG_ASSERT(Thread::Current::preemption_state().PreemptIsEnabled() == false);
}

inline SchedulerState::WaitQueueInheritedSchedulerState*
WaitQueueCollection::FindInheritedSchedulerStateStorage() TA_NO_THREAD_SAFETY_ANALYSIS {
  return threads_.is_empty()
             ? nullptr
             : &threads_.back().wait_queue_state().inherited_scheduler_state_storage_;
}

struct BrwLockOps {
  // Attempt to lock the set of threads needed for a BrwLock wake operation.  If
  // the first thread to wake is a writer, the set consists of just this thread.
  // If the first thread to wake is a reader, then the set to wake is all of the
  // readers we encounter until we hit another writer, or run out of threads to
  // wake.
  //
  // On success, the list of threads to wake is returned with each thread
  // locked, and with each thread prepared to unblock as if Dequeue had been
  // called (blocked_status has been set to OK, and blocking_wait_queue has been
  // cleared).
  //
  // On failure, no list is returned, and all threads will be unlocked and
  // waiting in the collection.
  struct LockForWakeResult {
    Thread::UnblockList list;
    uint32_t count{0};
  };

  static ktl::optional<LockForWakeResult> LockForWake(WaitQueue& queue, zx_time_t now)
      TA_REQ(chainlock_transaction_token, queue.get_lock());
};

struct WaitQueueLockOps {
  // Attempt to lock one or all threads for waking.
  //
  // When successful, removes the threads from the wait queue, moving them to a
  // temporary unblock list and setting their wake result in the process.
  // Callers may then perform any internal bookkeeping before dropping the queue
  // lock, and finally waking the threads using Scheduler::Unblock.
  //
  // Returns std::nullopt in the case that a backoff condition is encountered.
  static ktl::optional<Thread::UnblockList> LockForWakeAll(WaitQueue& queue,
                                                           zx_status_t wait_queue_error)
      TA_REQ(chainlock_transaction_token, queue.get_lock());
  static ktl::optional<Thread::UnblockList> LockForWakeOne(WaitQueue& queue,
                                                           zx_status_t wait_queue_error)
      TA_REQ(chainlock_transaction_token, queue.get_lock());
};

// RAII class to mark sections of code as memory stalls.
class ScopedMemoryStall {
 public:
  ScopedMemoryStall();
  ~ScopedMemoryStall();

  // Disallow copying, assigning and moving.
  ScopedMemoryStall(const ScopedMemoryStall&) = delete;
  ScopedMemoryStall(ScopedMemoryStall&&) = delete;
  ScopedMemoryStall& operator=(const ScopedMemoryStall&) = delete;
  ScopedMemoryStall& operator=(ScopedMemoryStall&&) = delete;
};

#endif  // ZIRCON_KERNEL_INCLUDE_KERNEL_THREAD_H_<|MERGE_RESOLUTION|>--- conflicted
+++ resolved
@@ -1933,18 +1933,16 @@
   // Node storage for existing on the save state list.
   fbl::SinglyLinkedListNodeState<Thread*> save_state_list_node_ TA_GUARDED(get_lock());
 
-<<<<<<< HEAD
-#if __mist_os__
-  zx_thread_state_general_regs_t fork_frame_ TA_GUARDED(get_lock());
-#endif
-=======
   // State of the thread with respect to memory stalls.
   //
   // It can only be accessed by the thread's current CPU. Hence, preemption must
   // be disabled while accessing it.
   ThreadStallState memory_stall_state_ TA_GUARDED(preempt_disabled_token) =
       ThreadStallState::IgnoredKernelOnly;
->>>>>>> e47932fb
+
+#if __mist_os__
+  zx_thread_state_general_regs_t fork_frame_ TA_GUARDED(get_lock());
+#endif
 };
 
 // For the moment, the arch-specific current thread implementations need to come here, after the
