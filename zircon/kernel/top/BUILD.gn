--- conflicted
+++ resolved
@@ -37,13 +37,7 @@
     "//zircon/kernel/phys:handoff",
     "//zircon/kernel/platform",
   ]
-<<<<<<< HEAD
   if (is_mistos) {
     deps += [ "//vendor/misttech/zircon/kernel/lib/starnix" ]
   }
-
-  # TODO(https://fxbug.dev/374753100): Remove this after soft transition.
-  defines = [ "_LIBCPP_VERBOSE_ABORT_NOT_NOEXCEPT" ]
-=======
->>>>>>> 5d4ffdda
 }