--- conflicted
+++ resolved
@@ -115,16 +115,13 @@
       "zx_panic.cc",
     ]
     defines = [ "BOOT_TEST_SUCCESS_STRING=\"$boot_test_success_string\"" ]
-<<<<<<< HEAD
     if (is_mistos) {
       defines += [ "__mist_os__" ]
     }
-=======
 
     # TODO(https://fxbug.dev/374753100): Remove this after soft transition.
     defines += [ "_LIBCPP_VERBOSE_ABORT_NOT_NOEXCEPT" ]
 
->>>>>>> a2d0a888
     ldflags = [
       "-Wl,-e,_start",
       "-nostartfiles",
