--- conflicted
+++ resolved
@@ -49,11 +49,8 @@
 // "Modifying sequence operations" (subset)
 using std::copy;
 using std::copy_if;
-<<<<<<< HEAD
 using std::copy_n;
 using std::exchange;
-=======
->>>>>>> c2ce2974
 using std::fill;
 using std::fill_n;
 using std::reverse;
